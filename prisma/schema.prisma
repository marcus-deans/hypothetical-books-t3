// This is your Prisma schema file,
// learn more about it in the docs: https://pris.ly/d/prisma-schema

generator client {
  provider = "prisma-client-js"
}

datasource db {
  provider = "postgresql"
  // NOTE: When using postgresql, mysql or sqlserver, uncomment the @db.Text annotations in model Account below
  // Further reading:
  // https://next-auth.js.org/adapters/prisma#create-the-prisma-schema
  // https://www.prisma.io/docs/reference/api-reference/prisma-schema-reference#string
  url      = env("DATABASE_URL")
}

generator zod {
  provider = "zod-prisma-types"
}

model Book {
  id                    String                 @id @default(cuid())
  title                 String
  authors               Author[]
  isbn_13               String
  isbn_10               String?
  publisher             String
  publicationYear       Int
  pageCount             Int
  width                 Float
  height                Float
  thickness             Float
  retailPrice           Float
  genre                 Genre                  @relation(fields: [genreId], references: [id])
  genreId               String // relation String field
  purchaseLines         PurchaseLine[]
  salesLines            SalesLine[]
  buybackLines          BuybackLine[]
  // to Be determined
<<<<<<< HEAD
  inventoryCount       Int
  display              Boolean                @default(true)
  imgUrl               String?
  costMostRecentVendor CostMostRecentVendor[]
  correction           Correction[]
=======
  inventoryCount        Int
  display               Boolean                @default(true)
  imgUrl                String?
  costMostRecentVendor  CostMostRecentVendor[]
  relatedBooks          Book[]                 @relation("RelatedBooks")
  symmetricRelatedBooks Book[]                 @relation("RelatedBooks")
>>>>>>> 671a7209
}

model Genre {
  id      String  @id @default(cuid())
  name    String
  books   Book[]
  display Boolean @default(true)
}

model Author {
  id      String  @id @default(cuid())
  name    String
  books   Book[]
  display Boolean @default(true)
}

model Vendor {
  id                   String                 @id @default(cuid())
  name                 String
  purchaseOrder        PurchaseOrder[]
  buybackOrders        BuybackOrder[]
  buybackRate          Float                  @default(0)
  display              Boolean                @default(true)
  costMostRecentVendor CostMostRecentVendor[]
}

model PurchaseOrder {
  id                   String                 @id @default(cuid())
  date                 DateTime
  vendor               Vendor                 @relation(fields: [vendorId], references: [id])
  vendorId             String
  purchaseLines        PurchaseLine[]
  display              Boolean                @default(true)
  costMostRecentVendor CostMostRecentVendor[]
}

model PurchaseLine {
  id                   String                @id @default(cuid())
  book                 Book                  @relation(fields: [bookId], references: [id])
  bookId               String
  quantity             Int
  unitWholesalePrice   Float
  purchaseOrder        PurchaseOrder         @relation(fields: [purchaseOrderId], references: [id])
  purchaseOrderId      String
  display              Boolean               @default(true)
  costMostRecentVendor CostMostRecentVendor?
}

model SalesReconciliation {
  id         String      @id @default(cuid())
  date       DateTime
  salesLines SalesLine[]
  display    Boolean     @default(true)
}

model SalesLine {
  id                    String              @id @default(cuid())
  book                  Book                @relation(fields: [bookId], references: [id])
  bookId                String
  quantity              Int
  unitWholesalePrice    Float
  salesReconciliation   SalesReconciliation @relation(fields: [salesReconciliationId], references: [id])
  salesReconciliationId String
  display               Boolean             @default(true)
}

model BuybackOrder {
  id           String        @id @default(cuid())
  date         DateTime
  vendor       Vendor        @relation(fields: [vendorId], references: [id])
  vendorId     String
  buybackLines BuybackLine[]
  display      Boolean       @default(true)
}

model BuybackLine {
  id               String       @id @default(cuid())
  book             Book         @relation(fields: [bookId], references: [id])
  bookId           String
  quantity         Int
  unitBuybackPrice Float
  buybackOrder     BuybackOrder @relation(fields: [buybackOrderId], references: [id])
  buybackOrderId   String
  display          Boolean      @default(true)
}

model Correction {
  id       String   @id @default(cuid())
  date     DateTime
  book     Book     @relation(fields: [bookId], references: [id])
  bookId   String
  quantity Int
}

model CostMostRecentVendor {
  id              String        @id @default(cuid())
  book            Book          @relation(fields: [bookId], references: [id])
  bookId          String
  vendor          Vendor        @relation(fields: [vendorId], references: [id])
  vendorId        String
  purchaseLine    PurchaseLine  @relation(fields: [purchaseLineId], references: [id])
  purchaseLineId  String        @unique
  purchaseOrder   PurchaseOrder @relation(fields: [purchaseOrderId], references: [id])
  purchaseOrderId String

  @@unique(fields: [bookId, vendorId], name: "costMostRecentVendorId")
}

model Example {
  id        String   @id @default(cuid())
  createdAt DateTime @default(now())
  updatedAt DateTime @updatedAt
}

// Necessary for Next auth
model Account {
  id                String  @id @default(cuid())
  userId            String
  type              String
  provider          String
  providerAccountId String
  refresh_token     String? //@db.Text
  access_token      String? //@db.Text
  expires_at        Int?
  token_type        String?
  scope             String?
  id_token          String? //@db.Text
  session_state     String?
  user              User    @relation(fields: [userId], references: [id], onDelete: Cascade)

  @@unique([provider, providerAccountId])
}

model Session {
  id           String   @id @default(cuid())
  sessionToken String   @unique
  userId       String
  expires      DateTime
  user         User     @relation(fields: [userId], references: [id], onDelete: Cascade)
}

model User {
  id       String    @id @default(cuid())
  name     String    @default("default")    
  password String
  role     String    @default("user")
  display  Boolean   @default(true)
  accounts Account[]
  sessions Session[]
}

model VerificationToken {
  identifier String
  token      String   @unique
  expires    DateTime

  @@unique([identifier, token])
}

model Image {
  id     String @id @default(cuid())
  userId String
}<|MERGE_RESOLUTION|>--- conflicted
+++ resolved
@@ -36,21 +36,13 @@
   purchaseLines         PurchaseLine[]
   salesLines            SalesLine[]
   buybackLines          BuybackLine[]
-  // to Be determined
-<<<<<<< HEAD
-  inventoryCount       Int
-  display              Boolean                @default(true)
-  imgUrl               String?
-  costMostRecentVendor CostMostRecentVendor[]
-  correction           Correction[]
-=======
   inventoryCount        Int
   display               Boolean                @default(true)
   imgUrl                String?
   costMostRecentVendor  CostMostRecentVendor[]
+  correction           Correction[]
   relatedBooks          Book[]                 @relation("RelatedBooks")
   symmetricRelatedBooks Book[]                 @relation("RelatedBooks")
->>>>>>> 671a7209
 }
 
 model Genre {

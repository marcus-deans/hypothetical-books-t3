// @ts-check
/**
 * Run `build` or `dev` with `SKIP_ENV_VALIDATION` to skip env validation.
 * This is especially useful for Docker builds.
 */
!process.env.SKIP_ENV_VALIDATION && (await import("./src/env/server.mjs"));

/** @type {import("next").NextConfig} */
const config = {
  reactStrictMode: true,
  /* If trying out the experimental appDir, comment the i18n config out
   * @see https://github.com/vercel/next.js/issues/41980 */
  i18n: {
    locales: ["en"],
    defaultLocale: "en",
  },
  images: {
<<<<<<< HEAD
    remotePatterns: [
      {
        protocol: 'https',
        hostname: 'hypothetical-books-dev.s3.amazonaws.com',
      },
    ],
  },
=======
    domains: ["images.pexels.com"],
    formats: ["image/webp"],
},
>>>>>>> 14dedb4c
};
export default config;<|MERGE_RESOLUTION|>--- conflicted
+++ resolved
@@ -15,7 +15,8 @@
     defaultLocale: "en",
   },
   images: {
-<<<<<<< HEAD
+    domains: ["images.pexels.com"],
+    formats: ["image/webp"],
     remotePatterns: [
       {
         protocol: 'https',
@@ -23,10 +24,5 @@
       },
     ],
   },
-=======
-    domains: ["images.pexels.com"],
-    formats: ["image/webp"],
-},
->>>>>>> 14dedb4c
 };
 export default config;
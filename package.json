--- conflicted
+++ resolved
@@ -28,11 +28,8 @@
     "@trpc/next": "^10.9.0",
     "@trpc/react-query": "^10.9.0",
     "@trpc/server": "^10.9.0",
-<<<<<<< HEAD
     "@types/papaparse": "^5.3.7",
     "@types/pino": "^7.0.5",
-=======
->>>>>>> 3ae187a1
     "@types/react-datepicker": "^4.8.0",
     "ajv": "^8.12.0",
     "bcrypt": "^5.1.0",

--- conflicted
+++ resolved
@@ -120,17 +120,11 @@
             <span className="sr-only">Search</span>
           </button>
         </div>
-<<<<<<< HEAD
  
     </div>
 </form>
 
   )
-=======
-      </div>
-    </form>
-  );
->>>>>>> 5a4d327b
 }
 
 export default Searchbar;
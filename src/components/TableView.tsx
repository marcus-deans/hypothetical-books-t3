import { REACT_LOADABLE_MANIFEST } from "next/dist/shared/lib/constants";
import { api } from "../utils/api";

interface TableViewProps {
  labels: string[];
  ISBNQueries: string[];
}

const fetchBookObjects = () => {
<<<<<<< HEAD
  //let res = api.googleBooks.retrieveByISBN.useQuery({isbn:"9782221064573"})  
  //console.log(res);
}
=======
  const res = api.googleBooks.retrieveByISBN.useQuery({
    isbn: "9782221064573",
  });
  console.log(res);
};
>>>>>>> cce63543
fetchBookObjects();
export const TableView = (props: TableViewProps) => {
  return (
    <div className="m-5 overflow-hidden rounded-lg border border-gray-200 shadow-md">
      <table className="w-full border-collapse bg-white text-left text-sm text-gray-500">
        <thead className="bg-gray-50">
          <tr>
            {props.labels.map((label) => (
              <th
                key={label.toString()}
                scope="col"
                className="px-6 py-4 font-medium text-gray-900"
              >
                <div className="flex items-center">
                  {label}
                  <a href="src/pages#">
                    <svg
                      xmlns="http://www.w3.org/2000/svg"
                      className="ml-1 h-3 w-3"
                      aria-hidden="true"
                      fill="currentColor"
                      viewBox="0 0 320 512"
                    >
                      <path d="M27.66 224h264.7c24.6 0 36.89-29.78 19.54-47.12l-132.3-136.8c-5.406-5.406-12.47-8.107-19.53-8.107c-7.055 0-14.09 2.701-19.45 8.107L8.119 176.9C-9.229 194.2 3.055 224 27.66 224zM292.3 288H27.66c-24.6 0-36.89 29.77-19.54 47.12l132.5 136.8C145.9 477.3 152.1 480 160 480c7.053 0 14.12-2.703 19.53-8.109l132.3-136.8C329.2 317.8 316.9 288 292.3 288z" />
                    </svg>
                  </a>
                </div>
              </th>
            ))}
          </tr>
        </thead>
        <tbody className="divide-y divide-gray-100 border-t border-gray-100"></tbody>
      </table>
    </div>
  );
};<|MERGE_RESOLUTION|>--- conflicted
+++ resolved
@@ -7,17 +7,11 @@
 }
 
 const fetchBookObjects = () => {
-<<<<<<< HEAD
-  //let res = api.googleBooks.retrieveByISBN.useQuery({isbn:"9782221064573"})  
-  //console.log(res);
-}
-=======
   const res = api.googleBooks.retrieveByISBN.useQuery({
     isbn: "9782221064573",
   });
   console.log(res);
 };
->>>>>>> cce63543
 fetchBookObjects();
 export const TableView = (props: TableViewProps) => {
   return (

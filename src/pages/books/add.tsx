--- conflicted
+++ resolved
@@ -179,31 +179,19 @@
       headerName: "Book Title",
       headerClassName: "header-theme",
       flex: 1,
-<<<<<<< HEAD
-=======
-      maxWidth: 350,
->>>>>>> d27f0418
     },
     {
       field: "authors",
       headerName: "Authors",
       headerClassName: "header-theme",
       flex: 1,
-<<<<<<< HEAD
-=======
-      maxWidth: 250,
->>>>>>> d27f0418
     },
     {
       field: "isbn_13",
       headerName: "ISBN-13",
       headerClassName: "header-theme",
-<<<<<<< HEAD
       flex: 1,
       maxWidth: 135,
-=======
-      maxWidth: 125,
->>>>>>> d27f0418
     },
     {
       field: "isbn_10",
@@ -231,22 +219,14 @@
       headerName: "Publisher",
       headerClassName: "header-theme",
       flex: 1,
-<<<<<<< HEAD
       maxWidth: 200,
-=======
-      maxWidth: 300,
->>>>>>> d27f0418
     },
     {
       field: "genre",
       headerName: "Genre",
       headerClassName: "header-theme",
       flex: 1,
-<<<<<<< HEAD
       maxWidth: 200,
-=======
-      maxWidth: 250,
->>>>>>> d27f0418
     },
   ];
 

import Head from "next/head";
import React, { useState } from "react";
import { api } from "../../utils/api";
import { Button } from "@mui/material";
import { useRouter } from "next/router";
import type { GridColDef, GridPreProcessEditCellProps } from "@mui/x-data-grid";
import { GridToolbar } from "@mui/x-data-grid";
import StripedDataGrid from "../../components/table-components/StripedDataGrid";
import Box from "@mui/material/Box";
// eslint-disable-next-line @typescript-eslint/ban-ts-comment
// @ts-ignore
import ModalImage from "react-modal-image";

interface GoogleBookResponse {
  kind: string;
  totalItems: number;
  items: GoogleBookItems[];
}

interface GoogleBookItems {
  kind: string;
  id: string;
  etag: string;
  selfLink: string;
  volumeInfo: GoogleBookDetails;
}

interface GoogleBookDetails {
  title: string;
  authors: string[];
  publishedDate: string;
  description: string | null;
  industryIdentifiers: {
    type: string;
    identifier: string;
  }[];

  pageCount: number;

  publisher: string | null;
  categories: string[] | null;
  imageLinks: {
    smallThumbnail: string | null;
    thumbnail: string | null;
    small: string | null;
    medium: string | null;
    large: string | null;
  };
}

export default function AddBook() {
  const [searchQuery, setSearchQuery] = useState("");
  const [dataRetrieved, setDataRetrieved] = useState(false);
  const [isLoaded, setIsLoaded] = useState(false);
  // const [currentIsbn, setCurrentIsbn] = useState("");
  const [currentIsbns, setCurrentIsbns] = useState<string[]>([]);
  const [retrievedBooks, setRetrievedBooks] = useState<GoogleBookDetails[]>([]);
  // const retrieveMutation = api.googleBooks.simpleRetrieveByISBN.useMutation();
  const unknownGenreQuery = api.genres.getByName.useQuery({ name: "Unknown" });
  // const fetchedGoogleBookData = api.googleBooks.simpleRetrieveByISBN.useQuery(
  //   {
  //     isbn: currentIsbn,
  //   },
  //   { enabled: !!currentIsbn }
  // );
  // const fetchedGoogleBookData =
  //   api.googleBooks.multipleRetrieveByIsbns.useQuery(
  //     {
  //       isbns: currentIsbns,
  //     },
  //     { enabled: !!currentIsbns }
  //   );

  const addMutation = api.books.add.useMutation();
  const router = useRouter();
  const handleType = (e: React.ChangeEvent<HTMLInputElement>) => {
    setSearchQuery(e.target.value);
  };

  const queryApi = async (
    isbns: string[]
  ): Promise<Array<GoogleBookDetails>> => {
    const bookDetails: Array<GoogleBookDetails> = [];
    for (const isbn of isbns) {
      console.log(`ISBN: ${isbn}`);
      const queryURL = `https://www.googleapis.com/books/v1/volumes?q=isbn:${isbn}&key=AIzaSyCUvnosRtoQlB8Br25-ozT7Oq00x0FI50o`;
      try {
        const response = await fetch(queryURL);
        if (response.status !== 200) {
          continue;
        }
        const googleBookResponse =
          (await response.json()) as GoogleBookResponse;
        googleBookResponse.items.map((item) => {
          bookDetails.push(item.volumeInfo);
        });
      } catch (error) {
        console.log(error);
      }
    }
    return bookDetails;
  };
  // return fetch(queryURL)
  //   .then((response) => {
  //     if (response.status !== 200) {
  //       throw new Error("Error retrieving book");
  //     }
  //     return response;
  //   })
  //   .then((response) => response.json())
  //   .then((response) => {
  //     try {
  //       const googleBookResponse = response as GoogleBookResponse;
  //       const volumeInfo = googleBookResponse.items.map((item) => {
  //         return item.volumeInfo;
  //       });
  //       console.log(volumeInfo);
  //       return googleBookResponse;
  //     } catch (error) {
  //       return;
  //     }
  //   });

  const performQuery = async (isbnSearchList: string[]) => {
    const googleBooksData = await queryApi(isbnSearchList);
    if (googleBooksData) {
      console.log("Setting retreived books with:");
      console.log(googleBooksData);
      setRetrievedBooks(googleBooksData);
      setIsLoaded(true);
    }
  };

  const handleSubmit = () => {
    if (searchQuery === "") {
      return;
    }
    setRetrievedBooks([]);
    setIsLoaded(false);
    const inputIsbns = searchQuery.replace(/\s+/g, "").replace(/-/g, "");
    const isbnSearchList = inputIsbns.split(",");
    // setCurrentIsbns(isbnSearchList);
    // const googleBooksData = fetchedGoogleBookData?.data;
    void performQuery(isbnSearchList);
    setSearchQuery("");
    // setTimeout(() => {
    //   setCurrentIsbns([]);
    // }, 2000);
    // console.log(retrievedBooks);
  };
  // 9781250158079, 9780008108342
  // ,9780008108342, 9781250158079
  // isbnSearchList.map((isbn, index) => {
  //   setCurrentIsbn(isbn);
  //   const googleBookData = fetchedGoogleBookData?.data;
  //   console.log(googleBookData);
  //   if (googleBookData) {
  //     for (const retrievedBook of googleBookData) {
  //       setRetrievedBooks([...retrievedBooks, retrievedBook]);
  //       console.log(retrievedBooks);
  //     }
  //   }
  //   if (index === isbnSearchList.length - 1) {
  //     console.log("done retrieving all books");
  //     // console.log(retrievedBooks);
  //     setIsLoaded(true);
  //   }
  // });

<<<<<<< HEAD
  const handleConfirm = () => {
    retrievedBooks.map((book) => {
      let isbn_10 = null;
      let isbn_13 = null;
      if (book?.industryIdentifiers[0]?.type === "ISBN_13") {
        isbn_13 = book.industryIdentifiers[0].identifier;
        if (book?.industryIdentifiers[1]?.type === "ISBN_10") {
          isbn_10 = book.industryIdentifiers[1].identifier;
        }
      }
      if (book?.industryIdentifiers[1]?.type === "ISBN_13") {
        isbn_13 = book.industryIdentifiers[1].identifier;
        if (book?.industryIdentifiers[0]?.type === "ISBN_10") {
          isbn_10 = book.industryIdentifiers[0].identifier;
        }
      }

      let publicationYear = Number(new Date(book.publishedDate).getFullYear());
      if (isNaN(publicationYear)) {
        publicationYear = 0;
      }
=======
  // const handleSubmit = () => {
  //   if (searchQuery === "") {
  //     return;
  //   }
  //   setRetrievedBooks([]);
  //   setIsLoaded(false);
  //   //Set search query to empty, split the search query, make the backend calls
  //   const inputIsbns = searchQuery.replace(/\s+/g, "").replace(/-/g, "");
  //   const isbnSearchList = inputIsbns.split(",");
  //   console.log(isbnSearchList);
  //   isbnSearchList.map(async (isbn, index) => {
  //     const fetchedBooks = await queryApi(isbn);
  //     if (typeof fetchedBooks === "string") {
  //       return;
  //     }
  //     fetchedBooks.map((book) => {
  //       // console.log(book);
  //       setRetrievedBooks([...retrievedBooks, book]);
  //       // console.log(book.authors.join(", "));
  //       // console.log(retrievedBooks);
  //     });
  //     if (index === isbnSearchList.length - 1) {
  //       console.log("done retrieving all books");
  //       console.log(retrievedBooks);
  //       setIsLoaded(true);
  //     }
  //   });
  //   setSearchQuery("");
  // };
>>>>>>> f01449d4

  const handleConfirm = () => {
    try {
      rows.map((row) => {
        console.log("dding book");
        console.log(row);
        addMutation.mutate({
          title: row.title,
          authors: row.authors.split(","),
          isbn_13: row.isbn_13 ?? "Unknown",
          isbn_10: row.isbn_10,
          publisher: row.publisher ?? "",
          publicationYear: row.publicationYear,
          pageCount: row.pageCount,
          width: row.width,
          height: row.height,
          thickness: row.thickness,
          retailPrice: row.retailPrice,
          genreName: row.genre, //row.genre actually
          purchaseLines: [],
          salesLines: [],
          inventoryCount: 0,
        });
      });
      setTimeout(() => {
        void router.push("/books");
      }, 500);
    } catch (error) {
      console.log(error);
    }
  };

  const columns: GridColDef[] = [
    {
      field: "cover",
      headerName: "Cover",
      headerClassName: "header-theme",
      minWidth: 100,
      renderCell: (params) => {
        // eslint-disable-next-line @typescript-eslint/no-unsafe-member-access
        const url = params.row.imgLink as string;
        return (
          <div className="text-blue-600">
            <ModalImage small={url} large={url} alt="cover" />
          </div>
        );
      },
    },
    {
      field: "title",
      headerName: "Book Title",
      headerClassName: "header-theme",
<<<<<<< HEAD
      flex: 1,
=======
      minWidth: 250,
>>>>>>> f01449d4
    },
    {
      field: "authors",
      headerName: "Authors",
      headerClassName: "header-theme",
<<<<<<< HEAD
      flex: 1,
=======
      minWidth: 200,
>>>>>>> f01449d4
    },
    {
      field: "isbn_13",
      headerName: "ISBN-13",
      headerClassName: "header-theme",
      flex: 1,
      maxWidth: 135,
    },
    {
      field: "isbn_10",
      headerName: "ISBN-10",
      headerClassName: "header-theme",
<<<<<<< HEAD
      flex: 1,
      maxWidth: 100,
=======
      width: 110,
>>>>>>> f01449d4
    },
    {
      field: "retailPrice",
      headerName: "Retail Price ($)",
      headerClassName: "header-theme",
<<<<<<< HEAD
      flex: 1,
      maxWidth: 125,
=======
      width: 150,
      preProcessEditCellProps: (params: GridPreProcessEditCellProps) => {
        const hasError = params.props.value < 0;
        return { ...params.props, error: hasError };
      },
      editable: true,
>>>>>>> f01449d4
    },
    {
      field: "pageCount",
      headerName: "Page Count",
      headerClassName: "header-theme",
<<<<<<< HEAD
      flex: 1,
      maxWidth: 110,
=======
      width: 100,
      editable: true,
>>>>>>> f01449d4
    },
    {
      field: "publisher",
      headerName: "Publisher",
      headerClassName: "header-theme",
<<<<<<< HEAD
      flex: 1,
      maxWidth: 200,
=======
      minWidth: 125,
>>>>>>> f01449d4
    },
    {
      field: "genre",
      headerName: "Genre",
      type: "string",
      editable: true,
      headerClassName: "header-theme",
      minWidth: 125,
    },
    {
      field: "publicationYear",
      headerName: "Publication Year",
      headerClassName: "header-theme",
      flex: 1,
      maxWidth: 200,
    },
    {
      field: "width",
      headerName: "Width (in.)",
      type: "number",
      headerClassName: "header-theme",
      maxWidth: 125,
      preProcessEditCellProps: (params: GridPreProcessEditCellProps) => {
        const hasError = params.props.value < 0;
        return { ...params.props, error: hasError };
      },
      editable: true,
    },
    {
      field: "height",
      headerName: "Height (in.)",
      type: "number",
      headerClassName: "header-theme",
      maxWidth: 125,
      preProcessEditCellProps: (params: GridPreProcessEditCellProps) => {
        const hasError = params.props.value < 0;
        return { ...params.props, error: hasError };
      },
      editable: true,
    },
    {
      field: "thickness",
      headerName: "Thickness (in.)",
      headerClassName: "header-theme",
      width: 170,
      preProcessEditCellProps: (params: GridPreProcessEditCellProps) => {
        const hasError = params.props.value < 0;
        return { ...params.props, error: hasError };
      },
      editable: true,
    },
  ];

  const rows = retrievedBooks.map((retrievedBook, index) => {
    console.log("Adding retrieved book to rows");
    console.log(retrievedBook);
    let isbn_10 = null;
    let isbn_13 = null;
    if (retrievedBook?.industryIdentifiers[0]?.type === "ISBN_13") {
      isbn_13 = retrievedBook.industryIdentifiers[0].identifier;
      if (retrievedBook?.industryIdentifiers[1]?.type === "ISBN_10") {
        isbn_10 = retrievedBook.industryIdentifiers[1].identifier;
      }
    }
    if (retrievedBook?.industryIdentifiers[1]?.type === "ISBN_13") {
      isbn_13 = retrievedBook.industryIdentifiers[1].identifier;
      if (retrievedBook?.industryIdentifiers[0]?.type === "ISBN_10") {
        isbn_10 = retrievedBook.industryIdentifiers[0].identifier;
      }
    }

    return {
      id: index,
      title: retrievedBook.title,
      authors: retrievedBook.authors.join(", "),
      isbn_13: isbn_13 ?? "Unknown",
      isbn_10: isbn_10 ?? "Unknown",
      publicationYear: new Date(retrievedBook.publishedDate).getFullYear(),
      pageCount: isNaN(retrievedBook.pageCount) ? 0 : retrievedBook.pageCount,
      publisher: retrievedBook.publisher ?? "Unknown",
      genre: retrievedBook?.categories?.join(", ") ?? "Unknown",
      width: 5,
      height: 8,
      thickness: 0.5,
      retailPrice: 0,
      imgLink: retrievedBook.imageLinks?.thumbnail ?? "",
    };
  });
  // 9780812979688, 9781250158079
  if (isLoaded) {
    console.log("all rows");
    console.log(rows);
    return (
      <>
        <Head>
          <title>Add Book</title>
        </Head>
        <div className="pt-6"></div>
        <div className="rounded-lg bg-white px-6 pt-6">
          <div className="mb-2 block text-lg font-bold text-gray-700">
            Add Book
          </div>
          <div className="">
            <div className="col-span-2 mb-3 flex items-end xl:w-96">
              <div className="input-group relative mb-4 flex w-full flex-wrap items-stretch space-y-5">
              <input
                type="search"
                className="form-control min-w-600 relative m-0 block w-full flex-auto rounded border border-solid border-gray-300 bg-white bg-clip-padding px-3 py-1.5 text-base font-normal text-gray-700 transition ease-in-out focus:border-blue-600 focus:bg-white focus:text-gray-700 focus:outline-none"
                placeholder="Enter ISBNs (Comma Separated)"
                aria-label="Search"
                aria-describedby="button-addon2"
                value={searchQuery}
                onChange={handleType}
              />
              <button
                className="btn inline-block flex items-center rounded bg-blue-600 px-6 py-2.5 text-xs font-medium uppercase leading-tight text-white shadow-md transition  duration-150 ease-in-out hover:bg-blue-700 hover:shadow-lg focus:bg-blue-700 focus:shadow-lg focus:outline-none focus:ring-0 active:bg-blue-800 active:shadow-lg"
                type="button"
                id="button-addon2"
                onClick={handleSubmit}
              >
                <svg
                  aria-hidden="true"
                  focusable="false"
                  data-prefix="fas"
                  data-icon="search"
                  className="w-4"
                  role="img"
                  xmlns="http://www.w3.org/2000/svg"
                  viewBox="0 0 512 512"
                >
                  <path
                    fill="currentColor"
                    d="M505 442.7L405.3 343c-4.5-4.5-10.6-7-17-7H372c27.6-35.3 44-79.7 44-128C416 93.1 322.9 0 208 0S0 93.1 0 208s93.1 208 208 208c48.3 0 92.7-16.4 128-44v16.3c0 6.4 2.5 12.5 7 17l99.7 99.7c9.4 9.4 24.6 9.4 33.9 0l28.3-28.3c9.4-9.4 9.4-24.6.1-34zM208 336c-70.7 0-128-57.2-128-128 0-70.7 57.2-128 128-128 70.7 0 128 57.2 128 128 0 70.7-57.2 128-128 128z"
                  ></path>
                </svg>
                </button>
              </div>
            </div>
          </div>
          <Box
            sx={{
              height: "auto",
              width: "100%",
              "& .header-theme": {
                backgroundColor: "rgba(56, 116, 203, 0.35)",
              },
            }}
          >
            <StripedDataGrid
              rows={rows}
              columns={columns}
              components={{
                // eslint-disable-next-line @typescript-eslint/no-unsafe-assignment
                Toolbar: GridToolbar,
              }}
              pageSize={6}
              rowsPerPageOptions={[6]}
              autoHeight={true}
              getRowHeight={() => "auto"}
              checkboxSelection
              disableSelectionOnClick
              experimentalFeatures={{ newEditingApi: true }}
              getRowClassName={(params) =>
                // eslint-disable-next-line @typescript-eslint/no-unsafe-member-access
                params.indexRelativeToCurrentPage % 2 === 0 ? "even" : "odd"
              }
            />
          </Box>
          <div className="flex py-3 space">
            <Button variant="contained" color="primary" onClick={handleConfirm}>
              Confirm Add Books
            </Button>
          </div>
          
        </div>
      </>
    );
  } else {
    return (
      <>
        <Head>
          <title>Books</title>
        </Head>
        <div className="pt-6"></div>
        <div className="inline-block rounded-lg bg-white px-6 pt-6">
          <div className="mb-2 block text-lg font-bold text-gray-700">
            Add Book
          </div>
          <div className="flex grid grid-cols-2 items-center">
            <div className="col-span-2 mb-3 flex items-end xl:w-96">
              <div className="input-group relative mb-4 flex w-full flex-wrap items-stretch space-y-5">
                <input
                  type="search"
                  className="form-control relative m-0 block w-full min-w-0 flex-auto rounded border border-solid border-gray-300 bg-white bg-clip-padding px-3 py-1.5 text-base font-normal text-gray-700 transition ease-in-out focus:border-blue-600 focus:bg-white focus:text-gray-700 focus:outline-none"
                  placeholder="Enter ISBNs (Comma Separated)"
                  aria-label="Search"
                  aria-describedby="button-addon2"
                  value={searchQuery}
                  onChange={handleType}
                />
                <button
                  className="btn inline-block flex items-center rounded bg-blue-600 px-6 py-2.5 text-xs font-medium uppercase leading-tight text-white shadow-md transition  duration-150 ease-in-out hover:bg-blue-700 hover:shadow-lg focus:bg-blue-700 focus:shadow-lg focus:outline-none focus:ring-0 active:bg-blue-800 active:shadow-lg"
                  type="button"
                  id="button-addon2"
                  onClick={handleSubmit}
                >
                  <svg
                    aria-hidden="true"
                    focusable="false"
                    data-prefix="fas"
                    data-icon="search"
                    className="w-4"
                    role="img"
                    xmlns="http://www.w3.org/2000/svg"
                    viewBox="0 0 512 512"
                  >
                    <path
                      fill="currentColor"
                      d="M505 442.7L405.3 343c-4.5-4.5-10.6-7-17-7H372c27.6-35.3 44-79.7 44-128C416 93.1 322.9 0 208 0S0 93.1 0 208s93.1 208 208 208c48.3 0 92.7-16.4 128-44v16.3c0 6.4 2.5 12.5 7 17l99.7 99.7c9.4 9.4 24.6 9.4 33.9 0l28.3-28.3c9.4-9.4 9.4-24.6.1-34zM208 336c-70.7 0-128-57.2-128-128 0-70.7 57.2-128 128-128 70.7 0 128 57.2 128 128 0 70.7-57.2 128-128 128z"
                    ></path>
                  </svg>
                </button>
              </div>
            </div>
          </div>
        </div>
      </>
    );
  }
}<|MERGE_RESOLUTION|>--- conflicted
+++ resolved
@@ -167,29 +167,6 @@
   //   }
   // });
 
-<<<<<<< HEAD
-  const handleConfirm = () => {
-    retrievedBooks.map((book) => {
-      let isbn_10 = null;
-      let isbn_13 = null;
-      if (book?.industryIdentifiers[0]?.type === "ISBN_13") {
-        isbn_13 = book.industryIdentifiers[0].identifier;
-        if (book?.industryIdentifiers[1]?.type === "ISBN_10") {
-          isbn_10 = book.industryIdentifiers[1].identifier;
-        }
-      }
-      if (book?.industryIdentifiers[1]?.type === "ISBN_13") {
-        isbn_13 = book.industryIdentifiers[1].identifier;
-        if (book?.industryIdentifiers[0]?.type === "ISBN_10") {
-          isbn_10 = book.industryIdentifiers[0].identifier;
-        }
-      }
-
-      let publicationYear = Number(new Date(book.publishedDate).getFullYear());
-      if (isNaN(publicationYear)) {
-        publicationYear = 0;
-      }
-=======
   // const handleSubmit = () => {
   //   if (searchQuery === "") {
   //     return;
@@ -219,7 +196,6 @@
   //   });
   //   setSearchQuery("");
   // };
->>>>>>> f01449d4
 
   const handleConfirm = () => {
     try {
@@ -272,78 +248,49 @@
       field: "title",
       headerName: "Book Title",
       headerClassName: "header-theme",
-<<<<<<< HEAD
-      flex: 1,
-=======
       minWidth: 250,
->>>>>>> f01449d4
     },
     {
       field: "authors",
       headerName: "Authors",
       headerClassName: "header-theme",
-<<<<<<< HEAD
-      flex: 1,
-=======
       minWidth: 200,
->>>>>>> f01449d4
     },
     {
       field: "isbn_13",
       headerName: "ISBN-13",
       headerClassName: "header-theme",
-      flex: 1,
-      maxWidth: 135,
+      width: 125,
     },
     {
       field: "isbn_10",
       headerName: "ISBN-10",
       headerClassName: "header-theme",
-<<<<<<< HEAD
-      flex: 1,
-      maxWidth: 100,
-=======
       width: 110,
->>>>>>> f01449d4
     },
     {
       field: "retailPrice",
       headerName: "Retail Price ($)",
       headerClassName: "header-theme",
-<<<<<<< HEAD
-      flex: 1,
-      maxWidth: 125,
-=======
       width: 150,
       preProcessEditCellProps: (params: GridPreProcessEditCellProps) => {
         const hasError = params.props.value < 0;
         return { ...params.props, error: hasError };
       },
       editable: true,
->>>>>>> f01449d4
     },
     {
       field: "pageCount",
       headerName: "Page Count",
       headerClassName: "header-theme",
-<<<<<<< HEAD
-      flex: 1,
-      maxWidth: 110,
-=======
       width: 100,
       editable: true,
->>>>>>> f01449d4
     },
     {
       field: "publisher",
       headerName: "Publisher",
       headerClassName: "header-theme",
-<<<<<<< HEAD
-      flex: 1,
-      maxWidth: 200,
-=======
       minWidth: 125,
->>>>>>> f01449d4
     },
     {
       field: "genre",
@@ -358,7 +305,7 @@
       headerName: "Publication Year",
       headerClassName: "header-theme",
       flex: 1,
-      maxWidth: 200,
+      maxWidth: 125,
     },
     {
       field: "width",

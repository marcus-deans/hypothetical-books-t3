--- conflicted
+++ resolved
@@ -87,9 +87,6 @@
   const [pricingData, setPricingData] = useState<number[]>([]);
   const [retrievedBooks, setRetrievedBooks] = useState<GoogleBookDetails[]>([]);
   const [displayedBooks, setDisplayedBooks] = useState<BookDetails[]>([]);
-<<<<<<< HEAD
-=======
-  // const retrieveMutation = api.googleBooks.simpleRetrieveByISBN.useMutation();
 
   const [parsedIsbns, setParsedIsbns] = useState<string[]>([]);
   const retrievePricingQuery = api.googleBooks.retrievePricingData.useQuery(
@@ -105,7 +102,6 @@
   );
   type relatedBookReturnType = typeof findRelatedBooksQuery.data;
 
->>>>>>> 671a7209
   const unknownGenreQuery = api.genres.getByName.useQuery({ name: "Unknown" });
   const addMutation = api.books.add.useMutation();
   const router = useRouter();
@@ -113,11 +109,7 @@
     setSearchQuery(e.target.value);
   };
 
-<<<<<<< HEAD
   // const googleBooksQuery = api.googleBooks.retrieveByISBNs.useQuery({ isbns: });
-
-=======
->>>>>>> 671a7209
   const queryGoogleBooksApi = async (
     isbns: string[]
   ): Promise<Array<GoogleBookDetails>> => {

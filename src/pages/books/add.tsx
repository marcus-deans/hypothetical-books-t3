import Head from "next/head";
import React, { useState } from "react";
import { api } from "../../utils/api";
import { Button } from "@mui/material";
import { useRouter } from "next/router";
import type { GridColDef } from "@mui/x-data-grid";
import StripedDataGrid from "../../components/table-components/StripedDataGrid";
import { GridToolbar } from "@mui/x-data-grid";
import Box from "@mui/material/Box";

interface GoogleBookResponse {
  kind: string;
  totalItems: number;
  items: GoogleBookItems[];
}

interface GoogleBookItems {
  kind: string;
  id: string;
  etag: string;
  selfLink: string;
  volumeInfo: GoogleBookDetails;
}

interface GoogleBookDetails {
  title: string;
  authors: string[];
  publishedDate: string;
  description: string | null;
  industryIdentifiers: {
    type: string;
    identifier: string;
  }[];

  pageCount: number;

  publisher: string | null;
  categories: string[] | null;
}

export default function AddBook() {
  const [searchQuery, setSearchQuery] = useState("");
  const [dataRetrieved, setDataRetrieved] = useState(false);
  const [isLoaded, setIsLoaded] = useState(false);
  const [retrievedBooks, setRetrievedBooks] = useState<GoogleBookDetails[]>([]);
  // const retrieveMutation = api.googleBooks.simpleRetrieveByISBN.useMutation();
  const unknownGenreQuery = api.genres.getByName.useQuery({ name: "Unknown" });
  const addMutation = api.books.add.useMutation();
  const router = useRouter();
  const handleType = (e: React.ChangeEvent<HTMLInputElement>) => {
    setSearchQuery(e.target.value);
  };

  const queryApi = async (
    isbn: string
  ): Promise<Array<GoogleBookDetails> | string> => {
    const queryURL = `https://www.googleapis.com/books/v1/volumes?q=isbn:${isbn}&key=AIzaSyCUvnosRtoQlB8Br25-ozT7Oq00x0FI50o`;
    try {
      const response = await fetch(queryURL);
      if (response.status !== 200) {
        return "Error retrieving book";
      }
      const googleBookResponse = (await response.json()) as GoogleBookResponse;
      return googleBookResponse.items.map((item) => {
        return item.volumeInfo;
      });
    } catch (error) {
      if (error) {
        return error.toString();
      }
      return "Unknown error";
    }
  };
  // return fetch(queryURL)
  //   .then((response) => {
  //     if (response.status !== 200) {
  //       throw new Error("Error retrieving book");
  //     }
  //     return response;
  //   })
  //   .then((response) => response.json())
  //   .then((response) => {
  //     try {
  //       const googleBookResponse = response as GoogleBookResponse;
  //       const volumeInfo = googleBookResponse.items.map((item) => {
  //         return item.volumeInfo;
  //       });
  //       console.log(volumeInfo);
  //       return googleBookResponse;
  //     } catch (error) {
  //       return;
  //     }
  //   });

  const handleSubmit = () => {
    if (searchQuery === "") {
      return;
    }
    setRetrievedBooks([]);
    setIsLoaded(false);
    //Set search query to empty, split the search query, make the backend calls
    const inputIsbns = searchQuery.replace(/\s+/g, "").replace(/-/g, "");
    const isbnSearchList = inputIsbns.split(",");
    console.log(isbnSearchList);
    isbnSearchList.map(async (isbn, index) => {
      const fetchedBooks = await queryApi(isbn);
      if (typeof fetchedBooks === "string") {
        return;
      }
      fetchedBooks.map((book) => {
        console.log(book);
        setRetrievedBooks([...retrievedBooks, book]);
        console.log(book.authors.join(", "));
        console.log(retrievedBooks);
      });
      if (index === isbnSearchList.length - 1) {
        console.log(retrievedBooks);
        setIsLoaded(true);
      }
    });
    setSearchQuery("");
  };

  const handleConfirm = () => {
    retrievedBooks.map((book) => {
      let isbn_10 = null;
      let isbn_13 = null;
      if (book?.industryIdentifiers[0]?.type === "ISBN_13") {
        isbn_13 = book.industryIdentifiers[0].identifier;
        if (book?.industryIdentifiers[1]?.type === "ISBN_10") {
          isbn_10 = book.industryIdentifiers[1].identifier;
        }
      }
      if (book?.industryIdentifiers[0]?.type === "ISBN_13") {
        isbn_13 = book.industryIdentifiers[0].identifier;
        if (book?.industryIdentifiers[1]?.type === "ISBN_10") {
          isbn_10 = book.industryIdentifiers[1].identifier;
        }
      }

      let publicationYear = Number(new Date(book.publishedDate).getFullYear());
      if (isNaN(publicationYear)) {
        publicationYear = 0;
      }

      let pageCount = Number(book.pageCount);
      if (isNaN(pageCount)) {
        pageCount = 0;
      }
      console.log("dding book");
      console.log(book);
      addMutation.mutate({
        title: book.title,
        authors: book.authors,
        isbn_13: isbn_13 ?? "Unknown",
        isbn_10: isbn_10,
        publisher: book.publisher ?? "",
        publicationYear: publicationYear,
        pageCount: pageCount,
        width: 0,
        height: 0,
        thickness: 0,
        retailPrice: 0,
        genreId: unknownGenreQuery.data?.id ?? "Error",
        purchaseLines: [],
        salesLines: [],
        inventoryCount: 0,
      });
    });
    setTimeout(() => {
      void router.push(`/books/`);
    }, 500);
    setIsLoaded(false);
  };

  const columns: GridColDef[] = [
    {
      field: "title",
      headerName: "Book Title",
      headerClassName: "header-theme",
      flex: 1,
      maxWidth: 350,
    },
    {
      field: "authors",
      headerName: "Authors",
      headerClassName: "header-theme",
      flex: 1,
      maxWidth: 250,
    },
    {
      field: "isbn_13",
      headerName: "ISBN-13",
      headerClassName: "header-theme",
      maxWidth: 125,
    },
    {
      field: "isbn_10",
      headerName: "ISBN-10",
      headerClassName: "header-theme",
      width: 100,
    },
    {
      field: "publicationYear",
      headerName: "Publication Year",
      headerClassName: "header-theme",
      width: 150,
    },
    {
      field: "pageCount",
      headerName: "Page Count",
      headerClassName: "header-theme",
      width: 100,
    },
    {
      field: "publisher",
      headerName: "Publisher",
      headerClassName: "header-theme",
      flex: 1,
      maxWidth: 300,
    },
    {
      field: "genre",
      headerName: "Genre",
      headerClassName: "header-theme",
      flex: 1,
      maxWidth: 250,
    },
  ];

  const rows = retrievedBooks.map((retrievedBook, index) => {
    let isbn_10 = null;
    let isbn_13 = null;
    if (retrievedBook?.industryIdentifiers[0]?.type === "ISBN_13") {
      isbn_13 = retrievedBook.industryIdentifiers[0].identifier;
      if (retrievedBook?.industryIdentifiers[1]?.type === "ISBN_10") {
        isbn_10 = retrievedBook.industryIdentifiers[1].identifier;
      }
    }
    if (retrievedBook?.industryIdentifiers[0]?.type === "ISBN_13") {
      isbn_13 = retrievedBook.industryIdentifiers[0].identifier;
      if (retrievedBook?.industryIdentifiers[1]?.type === "ISBN_10") {
        isbn_10 = retrievedBook.industryIdentifiers[1].identifier;
      }
    }

    return {
      id: index,
      title: retrievedBook.title,
      authors: retrievedBook.authors.join(", "),
      isbn_13: isbn_13 ?? "N/A",
      isbn_10: isbn_10 ?? "N/A",
      publicationYear: new Date(retrievedBook.publishedDate).getFullYear(),
      pageCount: retrievedBook.pageCount,
      publisher: retrievedBook.publisher ?? "N/A",
      genre: retrievedBook?.categories?.join(", ") ?? "N/A",
    };
  });

  if (isLoaded) {
    return (
      <>
        <Head>
          <title>Books</title>
        </Head>
        <div className="m-5 h-3/4 overflow-hidden rounded-lg border border-gray-200 bg-white shadow-md">
          <div className="mb-3 flex w-max">
            <div className="mb-2 block text-lg font-bold text-gray-700">
              Add Book
            </div>
            <div className="input-group p-y-5 mb-4 flex w-full items-stretch space-y-5 space-x-3">
              <input
                type="search"
                className="form-control min-w-600 relative m-0 block w-full flex-auto rounded border border-solid border-gray-300 bg-white bg-clip-padding px-3 py-1.5 text-base font-normal text-gray-700 transition ease-in-out focus:border-blue-600 focus:bg-white focus:text-gray-700 focus:outline-none"
                placeholder="Enter ISBNs (Comma Separated)"
                aria-label="Search"
                aria-describedby="button-addon2"
                value={searchQuery}
                onChange={handleType}
              />
              <button
                className="btn inline-block flex items-center rounded bg-blue-600 px-6 py-2.5 text-xs font-medium uppercase leading-tight text-white shadow-md transition  duration-150 ease-in-out hover:bg-blue-700 hover:shadow-lg focus:bg-blue-700 focus:shadow-lg focus:outline-none focus:ring-0 active:bg-blue-800 active:shadow-lg"
                type="button"
                id="button-addon2"
                onClick={handleSubmit}
              >
                <svg
                  aria-hidden="true"
                  focusable="false"
                  data-prefix="fas"
                  data-icon="search"
                  className="w-4"
                  role="img"
                  xmlns="http://www.w3.org/2000/svg"
                  viewBox="0 0 512 512"
                >
                  <path
                    fill="currentColor"
                    d="M505 442.7L405.3 343c-4.5-4.5-10.6-7-17-7H372c27.6-35.3 44-79.7 44-128C416 93.1 322.9 0 208 0S0 93.1 0 208s93.1 208 208 208c48.3 0 92.7-16.4 128-44v16.3c0 6.4 2.5 12.5 7 17l99.7 99.7c9.4 9.4 24.6 9.4 33.9 0l28.3-28.3c9.4-9.4 9.4-24.6.1-34zM208 336c-70.7 0-128-57.2-128-128 0-70.7 57.2-128 128-128 70.7 0 128 57.2 128 128 0 70.7-57.2 128-128 128z"
                  ></path>
                </svg>
              </button>
            </div>
          </div>
          <Box
            sx={{
              height: 400,
              width: "100%",
              "& .header-theme": {
                backgroundColor: "rgba(56, 116, 203, 0.35)",
              },
            }}
          >
            <StripedDataGrid
              rows={rows}
              columns={columns}
              components={{
                // eslint-disable-next-line @typescript-eslint/no-unsafe-assignment
                Toolbar: GridToolbar,
              }}
              pageSize={10}
              rowsPerPageOptions={[10]}
              checkboxSelection
              disableSelectionOnClick
              experimentalFeatures={{ newEditingApi: true }}
              getRowClassName={(params) =>
                // eslint-disable-next-line @typescript-eslint/no-unsafe-member-access
                params.indexRelativeToCurrentPage % 2 === 0 ? "even" : "odd"
              }
            />
          </Box>
          <Button variant="contained" color="primary" onClick={handleConfirm}>
            Confirm Add Books
          </Button>
        </div>
      </>
    );
  } else {
    return (
      <>
        <Head>
          <title>Books</title>
        </Head>
        <div className="pt-6"></div>
        <div className="inline-block rounded-lg bg-white px-6 pt-6">
<<<<<<< HEAD
=======
          <div className="mb-2 block text-lg font-bold text-gray-700">
            Add Book
          </div>
>>>>>>> 91125d78
          <div className="flex grid grid-cols-2 items-center">
            <div className="col-span-2 mb-3 flex items-end xl:w-96">
              <div className="input-group relative mb-4 flex w-full flex-wrap items-stretch space-y-5">
                <input
                  type="search"
                  className="form-control relative m-0 block w-full min-w-0 flex-auto rounded border border-solid border-gray-300 bg-white bg-clip-padding px-3 py-1.5 text-base font-normal text-gray-700 transition ease-in-out focus:border-blue-600 focus:bg-white focus:text-gray-700 focus:outline-none"
                  placeholder="Enter ISBNs (Comma Separated)"
                  aria-label="Search"
                  aria-describedby="button-addon2"
                  value={searchQuery}
                  onChange={handleType}
                />
                <button
                  className="btn inline-block flex items-center rounded bg-blue-600 px-6 py-2.5 text-xs font-medium uppercase leading-tight text-white shadow-md transition  duration-150 ease-in-out hover:bg-blue-700 hover:shadow-lg focus:bg-blue-700 focus:shadow-lg focus:outline-none focus:ring-0 active:bg-blue-800 active:shadow-lg"
                  type="button"
                  id="button-addon2"
                  onClick={handleSubmit}
                >
                  <svg
                    aria-hidden="true"
                    focusable="false"
                    data-prefix="fas"
                    data-icon="search"
                    className="w-4"
                    role="img"
                    xmlns="http://www.w3.org/2000/svg"
                    viewBox="0 0 512 512"
                  >
                    <path
                      fill="currentColor"
                      d="M505 442.7L405.3 343c-4.5-4.5-10.6-7-17-7H372c27.6-35.3 44-79.7 44-128C416 93.1 322.9 0 208 0S0 93.1 0 208s93.1 208 208 208c48.3 0 92.7-16.4 128-44v16.3c0 6.4 2.5 12.5 7 17l99.7 99.7c9.4 9.4 24.6 9.4 33.9 0l28.3-28.3c9.4-9.4 9.4-24.6.1-34zM208 336c-70.7 0-128-57.2-128-128 0-70.7 57.2-128 128-128 70.7 0 128 57.2 128 128 0 70.7-57.2 128-128 128z"
                    ></path>
                  </svg>
                </button>
              </div>
            </div>
          </div>
        </div>
      </>
    );
  }
}

// export const AddBooksView = () => {
//   const[SearchComplete, setSearchComplete] = useState(false);
//   const[ISBNSearches, setISBNSearches] = useState("");
//   const[bookData, setBookData] = useState([]);
//
//   const ISBNSearchesWrapper = (input:string) => {setISBNSearches(input)
//   }
//   const searchCompleteWrapper = () => {
//     setSearchComplete(true);
//   };
//   return (
//     <>
//       {SearchComplete ? (
//         <div>
//           <TableView labels={["Title", "Author", "ISBN", "Retail Price", "Genre","Inventory Count"] } ISBNQueries = {ISBNSearches.replace(/ /g, '').split(",")}></TableView>
//           {}
//         </div>
//       ) : (<>
//         <InputBar setSearchComplete = {searchCompleteWrapper} setISBNSearchesUpper = {ISBNSearchesWrapper}/>
//         <div classNameName="flex h-screen w-screen justify-center items-center text-4xl text-white">Please Search for ISBNs to View Book Information</div>
//       </>)}
//     </>
//   )
// }<|MERGE_RESOLUTION|>--- conflicted
+++ resolved
@@ -343,12 +343,9 @@
         </Head>
         <div className="pt-6"></div>
         <div className="inline-block rounded-lg bg-white px-6 pt-6">
-<<<<<<< HEAD
-=======
           <div className="mb-2 block text-lg font-bold text-gray-700">
             Add Book
           </div>
->>>>>>> 91125d78
           <div className="flex grid grid-cols-2 items-center">
             <div className="col-span-2 mb-3 flex items-end xl:w-96">
               <div className="input-group relative mb-4 flex w-full flex-wrap items-stretch space-y-5">

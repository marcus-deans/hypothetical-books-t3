--- conflicted
+++ resolved
@@ -34,16 +34,11 @@
       field: "title",
       headerName: "Title",
       headerClassName: "header-theme",
-<<<<<<< HEAD
       flex : 1,
-=======
-      width: 350,
       renderCell: (params) => {
         // eslint-disable-next-line @typescript-eslint/no-unsafe-member-access
         return (<div className="text-blue-600"><a href={`/books/${params.id}/detail`}>{params.row.title} </a></div>);
       },
-      
->>>>>>> 193520ee
     },
     {
       field: "author",
@@ -79,23 +74,6 @@
       maxWidth : 80,
       flex : 1,
     },
-<<<<<<< HEAD
-    {
-      field: "detail",
-      headerName: "Detail",
-      headerClassName: "header-theme",
-      maxWidth : 70,
-      align : "center",
-      flex : 1,
-      sortable: false,
-      filterable: false,
-      renderCell: (params: GridRenderCellParams) => (
-        // eslint-disable-next-line @typescript-eslint/no-unsafe-member-access,@typescript-eslint/restrict-template-expressions
-        <DetailLink url={`/books/${params.id}/detail`} />
-      ),
-    },
-=======
->>>>>>> 193520ee
   ];
 
   const rows = books.map((book) => {
@@ -115,22 +93,11 @@
       <Head>
         <title>Books</title>
       </Head>
-<<<<<<< HEAD
-      <div>
-        <Link className="items-end px-6" href="/books/add" passHref>
-          <Button className="bg-blue-500 hover:bg-blue-700 text-white py-2 px-4 border border-blue-700 rounded" variant="contained">
-            Add Book
-          </Button>
-        </Link>
-      </div>
-      <div className="mt-5 h-3/4 overflow-hidden rounded-lg border border-gray-200 bg-white shadow-md">
-=======
       <div className="text-neutral-50 m-5 h-3/4 overflow-hidden">
       <h1 className="text-2xl inline-block"> Books </h1>
       <Link className="inline-block text-blue-600 m-2 text-3xl" href="/books/add"> + </Link>
       </div>
-      <div className="m-5 h-3/4 overflow-hidden rounded-lg border border-gray-200 bg-white shadow-md">
->>>>>>> 193520ee
+      <div className="mt-5 h-3/4 overflow-hidden rounded-lg border border-gray-200 bg-white shadow-md">
         <Box
           sx={{
             height: 'auto',

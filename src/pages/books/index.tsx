import Head from "next/head";
import React from "react";
import { api } from "../../utils/api";
import type {
  GetServerSidePropsContext,
  InferGetServerSidePropsType,
} from "next";
import { createProxySSGHelpers } from "@trpc/react-query/ssg";
import { appRouter } from "../../server/api/root";
import { createInnerTRPCContext } from "../../server/api/trpc";
import superjson from "superjson";
import Link from "next/link";
import ModalImage from "react-modal-image";
import type { GridColDef } from "@mui/x-data-grid";
import { GridToolbar } from "@mui/x-data-grid";
import Box from "@mui/material/Box";
import StripedDataGrid from "../../components/table-components/StripedDataGrid";
import logger from "../../utils/logger";

export default function Books(
  props: InferGetServerSidePropsType<typeof getServerSideProps>
) {
  const booksQuery = api.books.getAllWithDetails.useQuery({
    cursor: null,
    limit: 50,
  });

  const books = booksQuery?.data?.items ?? [];
  //logger.info("Loading books page");

  const columns: GridColDef[] = [
    {
      field: "image",
      headerName: "Cover",
      headerClassName: "header-theme",
    
      renderCell: (params) => {
        return (
          <div className="text-blue-600">
              <ModalImage
  small={params.row.imgLink}
  large={params.row.imgLink}
  alt="cover"
/>;
          </div>
        );
      },
    },
    {
      field: "title",
      headerName: "Title",
      headerClassName: "header-theme",
      flex: 1,
      minWidth: 250,
      renderCell: (params) => {
        return (
          <div className="text-blue-600">
            {/*eslint-disable-next-line @typescript-eslint/no-unsafe-member-access*/}
            <a href={`/books/${params.id}/detail`}>{params.row.title} </a>
          </div>
        );
      },
    },
    {
      field: "author",
      headerName: "Author",
      headerClassName: "header-theme",
      flex: 1,
      minWidth: 150,
    },
    {
      field: "isbn_13",
      headerName: "ISBN-13",
      headerClassName: "header-theme",
      minWidth: 125,
    },
    {
      field: "retailPrice",
      headerName: "Retail Price",
      headerClassName: "header-theme",
      minWidth: 100,
      flex: 1,
    },
    {
      field: "genre",
      headerName: "Genre",
      headerClassName: "header-theme",
      minWidth: 100,
      flex: 1,
    },
    {
      field: "inventoryCount",
      headerName: "Inventory",
      headerClassName: "header-theme",
      width: 80,
      flex: 1,
    },
    {
      field: "shelfSpace",
      headerName: "Shelf Space",
      headerClassName: "header-theme",
      minWidth: 95,
      flex: 1,
    },
    {
      field: "lastMonthSales",
      headerName: "Monthly Sales",
      headerClassName: "header-theme",
      minWidth: 105,
      flex: 1,
    },
    {
      field: "daysSupply",
      headerName: "Days Supply",
      headerClassName: "header-theme",
      minWidth: 100,
      flex: 1,
    },
    {
      field: "bestBuyback",
      headerName: "Best Buyback",
      headerClassName: "header-theme",
      minWidth: 100,
      flex: 1,
    },
  ];

  const rows = books.map((book) => {
    const bookThickness = book.thickness;
    const shelfSpace =
      bookThickness === 0
        ? (0.8 * book.inventoryCount).toFixed(2)
        : (bookThickness * book.inventoryCount).toFixed(2);
    let lastMonthSales = 0;
    const today = new Date();
    const thirtyDaysAgo = new Date(new Date().setDate(today.getDate() - 30));
    for (const salesLine of book.salesLines) {
      const salesLineDate = salesLine.salesReconciliation.date;
      if (salesLineDate > thirtyDaysAgo) {
        lastMonthSales += salesLine.quantity;
      }
    }
    const daysSupply =
      lastMonthSales === 0
        ? Infinity
        : Math.floor((book.inventoryCount / lastMonthSales) * 30);
    let bestBuybackPrice = 0;
    for (const costMostRecentVendor of book.costMostRecentVendor) {
      const currentVendorOffer =
        costMostRecentVendor.vendor.buybackRate *
        costMostRecentVendor.purchaseLine.unitWholesalePrice;
      bestBuybackPrice = Math.max(bestBuybackPrice, currentVendorOffer);
    }
    const shelfSpaceString =
      bookThickness === 0
        ? `${shelfSpace.toString()}* in.`
        : `${shelfSpace.toString()} in.`;
    const bestBuybackString =
      bestBuybackPrice === 0 ? "-" : `$${bestBuybackPrice.toFixed(2)}`;

    return {
      id: book.id,
      title: book.title,
      author: book.authors.map((author) => author.name).join(", "),
      isbn_13: book.isbn_13,
      retailPrice: `$${book.retailPrice.toFixed(2)}`,
      genre: book.genre.name,
      inventoryCount: book.inventoryCount,
<<<<<<< HEAD
      imgLink : "https://images.pexels.com/photos/1122870/pexels-photo-1122870.jpeg?auto=compress&cs=tinysrgb&w=1260&h=750&dpr=2"
=======
      shelfSpace: shelfSpaceString,
      lastMonthSales: lastMonthSales.toString(),
      daysSupply: daysSupply === Infinity ? "(inf)" : daysSupply.toString(),
      bestBuyback: bestBuybackString,
>>>>>>> 91125d78
    };
  });

  return (
    <>
      <Head>
        <title>Books</title>
      </Head>
      <div className="space mt-3 flex h-3/4 overflow-hidden text-neutral-50">
        <h1 className="inline-block text-2xl"> Books </h1>
        <Link
          className="ml-2 inline-block text-2xl text-blue-600"
          href="/books/add"
        >
          {" "}
          +{" "}
        </Link>
      </div>
      <div className="mt-5 h-3/4 overflow-hidden rounded-lg border border-gray-200 bg-white shadow-md">
        <Box
          sx={{
            height: "auto",
            maxHeight: 750,
            "& .header-theme": {
              backgroundColor: "rgba(56, 116, 203, 0.35)",
            },
          }}
        >
          <StripedDataGrid
            rows={rows}
            columns={columns}
            components={{
              // eslint-disable-next-line @typescript-eslint/no-unsafe-assignment
              Toolbar: GridToolbar,
            }}
            pageSize={14}
            autoHeight={true}
            rowsPerPageOptions={[14]}
            getRowHeight={() => "auto"}
            checkboxSelection
            disableSelectionOnClick
            experimentalFeatures={{ newEditingApi: true }}
            getRowClassName={(params) =>
              // eslint-disable-next-line @typescript-eslint/no-unsafe-member-access
              params.indexRelativeToCurrentPage % 2 === 0 ? "even" : "odd"
            }
          />
        </Box>
        <div className="text-sm">
          {'*: Shelf space from estimated width of 0.8"'}
        </div>
      </div>
    </>
  );
}
// id: string;
// title: string;
// authors: string[];
// isbn_13: string;
// retailPrice: number;
// genre: string;
// inventoryCount: number;
export async function getServerSideProps(context: GetServerSidePropsContext) {
  const ssg = createProxySSGHelpers({
    router: appRouter,
    ctx: createInnerTRPCContext({ session: null }),
    //eslint-disable-next-line
    transformer: superjson,
  });
  // const id = context.params?.id as string;
  /*
   * Prefetching the `post.byId` query here.
   * `prefetch` does not return the result and never throws - if you need that behavior, use `fetch` instead.
   */
  await ssg.books.getAllWithDetails.prefetch({
    cursor: null,
    limit: 50,
  });
  // Make sure to return { props: { trpcState: ssg.dehydrate() } }
  return {
    props: {
      trpcState: ssg.dehydrate(),
      // id,
    },
  };
}<|MERGE_RESOLUTION|>--- conflicted
+++ resolved
@@ -166,14 +166,11 @@
       retailPrice: `$${book.retailPrice.toFixed(2)}`,
       genre: book.genre.name,
       inventoryCount: book.inventoryCount,
-<<<<<<< HEAD
-      imgLink : "https://images.pexels.com/photos/1122870/pexels-photo-1122870.jpeg?auto=compress&cs=tinysrgb&w=1260&h=750&dpr=2"
-=======
+      imgLink : "https://images.pexels.com/photos/1122870/pexels-photo-1122870.jpeg?auto=compress&cs=tinysrgb&w=1260&h=750&dpr=2",
       shelfSpace: shelfSpaceString,
       lastMonthSales: lastMonthSales.toString(),
       daysSupply: daysSupply === Infinity ? "(inf)" : daysSupply.toString(),
       bestBuyback: bestBuybackString,
->>>>>>> 91125d78
     };
   });
 

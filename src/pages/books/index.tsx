import Head from "next/head";
import React from "react";
import { api } from "../../utils/api";
import type {
  GetServerSidePropsContext,
  InferGetServerSidePropsType,
} from "next";
import { createProxySSGHelpers } from "@trpc/react-query/ssg";
import { appRouter } from "../../server/api/root";
import { createInnerTRPCContext } from "../../server/api/trpc";
import superjson from "superjson";
import Link from "next/link";
import type { GridColDef } from "@mui/x-data-grid";
import { GridToolbar } from "@mui/x-data-grid";
import Box from "@mui/material/Box";
import StripedDataGrid from "../../components/table-components/StripedDataGrid";
<<<<<<< HEAD
// import logger from "../../utils/logger";
=======
import logger from "../../utils/logger";

>>>>>>> d27f0418
export default function Books(
  props: InferGetServerSidePropsType<typeof getServerSideProps>
) {
  const booksQuery = api.books.getAllWithDetails.useQuery({
    cursor: null,
    limit: 50,
  });

  const books = booksQuery?.data?.items ?? [];
  //logger.info("Loading books page");

  const columns: GridColDef[] = [
    {
      field: "title",
      headerName: "Title",
      headerClassName: "header-theme",
      flex: 1,
      minWidth: 250,
      renderCell: (params) => {
        return (
          <div className="text-blue-600">
            {/*eslint-disable-next-line @typescript-eslint/no-unsafe-member-access*/}
            <a href={`/books/${params.id}/detail`}>{params.row.title} </a>
          </div>
        );
      },
    },
    {
      field: "author",
      headerName: "Author",
      headerClassName: "header-theme",
      flex: 1,
      minWidth: 150,
    },
    {
      field: "isbn_13",
      headerName: "ISBN-13",
      headerClassName: "header-theme",
      minWidth: 125,
    },
    {
      field: "retailPrice",
      headerName: "Retail Price",
      headerClassName: "header-theme",
      minWidth: 100,
      flex: 1,
    },
    {
      field: "genre",
      headerName: "Genre",
      headerClassName: "header-theme",
      minWidth: 100,
      flex: 1,
    },
    {
      field: "inventoryCount",
      headerName: "Inventory",
      headerClassName: "header-theme",
      width: 80,
      flex: 1,
    },
    {
      field: "shelfSpace",
      headerName: "Shelf Space",
      headerClassName: "header-theme",
      minWidth: 95,
      flex: 1,
    },
    {
      field: "lastMonthSales",
      headerName: "Monthly Sales",
      headerClassName: "header-theme",
      minWidth: 105,
      flex: 1,
    },
    {
      field: "daysSupply",
      headerName: "Days Supply",
      headerClassName: "header-theme",
      minWidth: 100,
      flex: 1,
    },
    {
      field: "bestBuyback",
      headerName: "Best Buyback",
      headerClassName: "header-theme",
      minWidth: 100,
      flex: 1,
    },
  ];

  const rows = books.map((book) => {
    const bookThickness = book.thickness;
    const shelfSpace =
      bookThickness === 0
        ? (0.8 * book.inventoryCount).toFixed(2)
        : (bookThickness * book.inventoryCount).toFixed(2);
    let lastMonthSales = 0;
    const today = new Date();
    const thirtyDaysAgo = new Date(new Date().setDate(today.getDate() - 30));
    for (const salesLine of book.salesLines) {
      const salesLineDate = salesLine.salesReconciliation.date;
      if (salesLineDate > thirtyDaysAgo) {
        lastMonthSales += salesLine.quantity;
      }
    }
    const daysSupply =
      lastMonthSales === 0
        ? Infinity
        : Math.floor((book.inventoryCount / lastMonthSales) * 30);
    let bestBuybackPrice = 0;
    for (const costMostRecentVendor of book.costMostRecentVendor) {
      const currentVendorOffer =
        costMostRecentVendor.vendor.buybackRate *
        costMostRecentVendor.purchaseLine.unitWholesalePrice;
      bestBuybackPrice = Math.max(bestBuybackPrice, currentVendorOffer);
    }
    const shelfSpaceString =
      bookThickness === 0
        ? `${shelfSpace.toString()}* in.`
        : `${shelfSpace.toString()} in.`;
    const bestBuybackString =
      bestBuybackPrice === 0 ? "-" : `$${bestBuybackPrice.toFixed(2)}`;

    return {
      id: book.id,
      title: book.title,
      author: book.authors.map((author) => author.name).join(", "),
      isbn_13: book.isbn_13,
      retailPrice: `$${book.retailPrice.toFixed(2)}`,
      genre: book.genre.name,
      inventoryCount: book.inventoryCount,
      shelfSpace: shelfSpaceString,
      lastMonthSales: lastMonthSales.toString(),
      daysSupply: daysSupply === Infinity ? "(inf)" : daysSupply.toString(),
      bestBuyback: bestBuybackString,
    };
  });

  return (
    <>
      <Head>
        <title>Books</title>
      </Head>
      <div className="space mt-3 flex h-3/4 overflow-hidden text-neutral-50">
        <h1 className="inline-block text-2xl"> Books </h1>
        <Link
          className="ml-2 inline-block text-2xl text-blue-600"
          href="/books/add"
        >
          {" "}
          +{" "}
        </Link>
      </div>
      <div className="mt-5 h-3/4 overflow-hidden rounded-lg border border-gray-200 bg-white shadow-md">
        <Box
          sx={{
            height: "auto",
            maxHeight: 750,
            "& .header-theme": {
              backgroundColor: "rgba(56, 116, 203, 0.35)",
            },
          }}
        >
          <StripedDataGrid
            rows={rows}
            columns={columns}
            components={{
              // eslint-disable-next-line @typescript-eslint/no-unsafe-assignment
              Toolbar: GridToolbar,
            }}
            pageSize={14}
            autoHeight={true}
            rowsPerPageOptions={[14]}
            getRowHeight={() => "auto"}
            checkboxSelection
            disableSelectionOnClick
            experimentalFeatures={{ newEditingApi: true }}
            getRowClassName={(params) =>
              // eslint-disable-next-line @typescript-eslint/no-unsafe-member-access
              params.indexRelativeToCurrentPage % 2 === 0 ? "even" : "odd"
            }
          />
        </Box>
        <div className="text-sm">
          {'*: Shelf space from estimated width of 0.8"'}
        </div>
      </div>
    </>
  );
}
// id: string;
// title: string;
// authors: string[];
// isbn_13: string;
// retailPrice: number;
// genre: string;
// inventoryCount: number;
export async function getServerSideProps(context: GetServerSidePropsContext) {
  const ssg = createProxySSGHelpers({
    router: appRouter,
    ctx: createInnerTRPCContext({ session: null }),
    //eslint-disable-next-line
    transformer: superjson,
  });
  // const id = context.params?.id as string;
  /*
   * Prefetching the `post.byId` query here.
   * `prefetch` does not return the result and never throws - if you need that behavior, use `fetch` instead.
   */
  await ssg.books.getAllWithDetails.prefetch({
    cursor: null,
    limit: 50,
  });
  // Make sure to return { props: { trpcState: ssg.dehydrate() } }
  return {
    props: {
      trpcState: ssg.dehydrate(),
      // id,
    },
  };
}<|MERGE_RESOLUTION|>--- conflicted
+++ resolved
@@ -14,12 +14,7 @@
 import { GridToolbar } from "@mui/x-data-grid";
 import Box from "@mui/material/Box";
 import StripedDataGrid from "../../components/table-components/StripedDataGrid";
-<<<<<<< HEAD
 // import logger from "../../utils/logger";
-=======
-import logger from "../../utils/logger";
-
->>>>>>> d27f0418
 export default function Books(
   props: InferGetServerSidePropsType<typeof getServerSideProps>
 ) {

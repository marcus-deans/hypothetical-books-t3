--- conflicted
+++ resolved
@@ -156,7 +156,6 @@
       width: 80,
     },
     {
-<<<<<<< HEAD
       field: "shelfSpace",
       headerName: "Shelf Space",
       headerClassName: "header-theme",
@@ -166,8 +165,6 @@
       minWidth: 95,
     },
     {
-=======
->>>>>>> bc55428e
       field: "lastMonthSales",
       headerName: "Monthly Sales",
       headerClassName: "header-theme",

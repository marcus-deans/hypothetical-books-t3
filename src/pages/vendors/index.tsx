--- conflicted
+++ resolved
@@ -108,21 +108,9 @@
       <Head>
         <title>Vendors</title>
       </Head>
-<<<<<<< HEAD
-      <div className="space flex">
-        <Link className="items-end" href="/vendors/add" passHref>
-          <Button
-            className="rounded border border-blue-700 bg-blue-500 py-2 px-4 text-white hover:bg-blue-700"
-            variant="contained"
-          >
-            Add Vendor
-          </Button>
-        </Link>
-=======
       <div className="flex space text-neutral-50 mt-3 h-3/4 overflow-hidden">
         <h1 className="text-2xl inline-block"> Vendors </h1>
         <Link className="inline-block text-blue-600 ml-2 text-2xl" href="/vendors/add"> + </Link>
->>>>>>> d8169e32
       </div>
 
       <div className="mt-5 h-3/4 overflow-hidden rounded-lg border border-gray-200 bg-white shadow-md">

import React, { MouseEventHandler, useState } from 'react'
import Head from 'next/head'
<<<<<<< HEAD
import { TextSchema, Template, BLANK_PDF, generate} from '@pdfme/generator';
import DatePicker from 'react-datepicker';
import "react-datepicker/dist/react-datepicker.css";

export default function report() {
  const [startDate, setStartDate] = useState(new Date());
  const [endDate, setEndDate] = useState(new Date());
  console.log(endDate.getDate());
  
  const handleGenerate: MouseEventHandler<HTMLButtonElement> = async (e) => {
    if(startDate > endDate){
      alert("End Date must be later than Start Date, or the same as Start Date");
    } else{
      generate_report(startDate, endDate)
    }
  };
=======
import { Template, BLANK_PDF, generate, Schema } from '@pdfme/generator';
>>>>>>> f408a5d7

  return (
    <><Head>
      <title>Report</title>
    </Head><div>
      <h2>Start Date:</h2>
        <DatePicker
          selected={startDate}
          onChange={(date) => setStartDate(date!)} />
          <h2>End Date:</h2>
        <DatePicker
          selected={endDate}
          onChange={(date) => setEndDate(date!)} />
        <button onClick={handleGenerate}>
          Generate Report
        </button>
      </div></>
  )
}

function generate_report(startDate: Date, endDate: Date) {

  

  const inputs = [
    {
      "title": "Hypothetical Books Sales Report",
      "date": "Report Generated: " + new Date().toLocaleDateString(),
      "reportperiod": "Report Period: From "+ startDate.toDateString() + " to " + endDate.toDateString() + ".",
      "day1": "Date: 2/6/23 ----------------------------------------------------------------------------------------\nTotal Revenue: \nTotal Costs: \nTotal Profit:",
      "day2": "Date: 2/7/23 ----------------------------------------------------------------------------------------\nTotal Revenue: \nTotal Costs: \nTotal Profit:\n",
      "topbooks": "Top 10 Selling Books ----------------------------------------------------------------------------\n1. Title1\nQuantity Sold: \nTotal Revenue:\nTotal Cost Most-Recent:\n\n2. Title2\nQuantity Sold: \nTotal Revenue:\nTotal Cost Most-Recent:\n\n3. Title3\nQuantity Sold: \nTotal Revenue:\nTotal Cost Most-Recent:\n\n4. Title4\nQuantity Sold: \nTotal Revenue:\nTotal Cost Most-Recent:"
    }
  ];

  
  generate({ template, inputs }).then((pdf) => {
    console.log(pdf);
    const blob = new Blob([pdf.buffer], { type: 'application/pdf' });
    window.open(URL.createObjectURL(blob), "_blank");
  });
}

const inputs = [
  {
    "title": "Hypothetical Books Sales Report",
    "date": "Report Generated: " + new Date().toLocaleDateString(),
    "reportperiod": "Report Period: From 2/6/23 to 2/7/23",
    "day1": "Date: 2/6/23 -------------------------------------------------------------------------------------------------------\nTotal Revenue: \nTotal Costs: \nTotal Profit:",
    "day2": "Date: 2/6/23 -------------------------------------------------------------------------------------------------------\nTotal Revenue: \nTotal Costs: \nTotal Profit:",
    "day3": "Date: 2/6/23 -------------------------------------------------------------------------------------------------------\nTotal Revenue: \nTotal Costs: \nTotal Profit:",
    "day4": "Date: 2/6/23 -------------------------------------------------------------------------------------------------------\nTotal Revenue: \nTotal Costs: \nTotal Profit:",
    "day5": "Date: 2/6/23 -------------------------------------------------------------------------------------------------------\nTotal Revenue: \nTotal Costs: \nTotal Profit:",
    "day6": "Date: 2/6/23 -------------------------------------------------------------------------------------------------------\nTotal Revenue: \nTotal Costs: \nTotal Profit:",
    "day7": "Date: 2/6/23 -------------------------------------------------------------------------------------------------------\nTotal Revenue: \nTotal Costs: \nTotal Profit:",
    "day8": "Date: 2/6/23 -------------------------------------------------------------------------------------------------------\nTotal Revenue: \nTotal Costs: \nTotal Profit:",
    "day9": "Date: 2/6/23 -------------------------------------------------------------------------------------------------------\nTotal Revenue: \nTotal Costs: \nTotal Profit:",
  },
  {
    "topbooksheader": "Top 10 Best Selling Books -- From 2/7/23 to 2/9/23",
    "book1": "1. Title1\nQuantity Sold: \nTotal Revenue:\nTotal Cost Most-Recent:",
    "book2": "2. Title2\nQuantity Sold: \nTotal Revenue:\nTotal Cost Most-Recent:", 
    "book3": "3. Title3\nQuantity Sold: \nTotal Revenue:\nTotal Cost Most-Recent:",
    "book4": "4. Title4\nQuantity Sold: \nTotal Revenue:\nTotal Cost Most-Recent:",
    "book5": "5. Title5\nQuantity Sold: \nTotal Revenue:\nTotal Cost Most-Recent:",
    "book6": "6. Title6\nQuantity Sold: \nTotal Revenue:\nTotal Cost Most-Recent:",
    "book7": "7. Title7\nQuantity Sold: \nTotal Revenue:\nTotal Cost Most-Recent:",
    "book8": "8. Title8\nQuantity Sold: \nTotal Revenue:\nTotal Cost Most-Recent:",
    "book9": "9. Title9\nQuantity Sold: \nTotal Revenue:\nTotal Cost Most-Recent:",
    "book10": "10. Title10\nQuantity Sold: \nTotal Revenue:\nTotal Cost Most-Recent:",
  }
];

// ------------------ Formulas for Calculating Day Review and Top Books Spacing and Dimensions ------------------
// Day Width: 170, Height: 20
// Day X Constant: 22.93
// Day Y Height Formula: ((Day# - 1) * 22) + 47
// Limit: 9 days per page
// Start: 47
// End: 47 + ((9 - 1) * 22) = 245

// Book Width: 170, Height: 20
// Book X Constant: 22.93
// Book Y Height Formula: ((Book# - 1) * 23) + 35
// Limit: 10 books per page
// Start: 35
// End: 35 + ((10 - 1) * 23) = 242

<<<<<<< HEAD
const days = 5;

let a = new Array<TextSchema>(days);

a.forEach(function (day, index){
  day.height = 20;
  day.width = 170;
  day.type = "text";
  day.alignment = "left";
  day.fontSize = 11,
  day.characterSpacing = 0;
  day.lineHeight = 1.2,
  day.backgroundColor = ""
  day.position = {
    x: (22.93),
    y: (47 + 22 * index)
  }
})


const dynamicSchemaDays: Array<TextSchema> = Array.from({length: days}, (_, i) => ({
=======
const days = 1;
const dynamicSchemaDays:Array<Schema> = Array.from({length: days}, (_, i) => ({
>>>>>>> f408a5d7
  [`day${i + 1}`]: {
    type: "text",
    position: {
      x: (22.93),
      y: (47 + 22 * i)
    },
    width: 170,
    height: 20,
    alignment: "left",
    fontSize: 11,
    characterSpacing: 0,
    lineHeight: 1.2,
    backgroundColor: ""
  }
}));

const books = 2;
const dynamicSchemaBooks:Array<Schema> = Array.from({length: books}, (_, i) => ({
  [`book${i + 1}`]: {
    type: "text",
    position: {
      x: 22.93,
      y: 35 + 23 * i
    },
    width: 170,
    height: 20,
    alignment: "left",
    fontSize: 11,
    characterSpacing: 0,
    lineHeight: 1.2,
    backgroundColor: ""
  }
}));

let template: Template = {
  basePdf: BLANK_PDF,
  schemas: [
    {
      "title": {
        "type": "text",
        "position": {
          "x": 22.93,
          "y": 10
        },
        "width": 170,
        "height": 13,
        "fontSize": 30,
        "fontColor": "#5088e2",
        "alignment": "center"
      },
      "date": {
        "type": "text",
        "position": {
          "x": 22.93,
          "y": 24
        },
        "width": 170,
        "height": 8,
        "fontSize": 20,
        "fontColor": "#000000",
        "alignment": "center"
      },
      "reportperiod": {
        "type": "text",
        "position": {
          "x": 22.93,
          "y": 36
        },
        "width": 170,
        "height": 6,
        "alignment": "left",
        "fontSize": 12,
        "characterSpacing": 0,
        "lineHeight": 1,
        "backgroundColor": ""
      },
      "topbooksheader": {
        "type": "text",
        "position": {
          "x": 22.93,
          "y": 24
        },
        "width": 170,
        "height": 7,
        "alignment": "left",
        "fontSize": 14,
        "characterSpacing": 0,
        "lineHeight": 1.2
      },
    },
  ],
};

<<<<<<< HEAD
for (let obj in dynamicSchemaDays) {
  template.schemas.push(dynamicSchemaDays[obj]);
}

for (let obj in dynamicSchemaBooks) {
  template.schemas.push(dynamicSchemaBooks[obj]);
}
template.schemas

console.log(template.schemas);
=======

Object.assign(template.schemas.at(0), ...dynamicSchemaDays);
Object.assign(template.schemas.at(0), ...dynamicSchemaBooks);

export default report
>>>>>>> f408a5d7
<|MERGE_RESOLUTION|>--- conflicted
+++ resolved
@@ -1,7 +1,6 @@
 import React, { MouseEventHandler, useState } from 'react'
 import Head from 'next/head'
-<<<<<<< HEAD
-import { TextSchema, Template, BLANK_PDF, generate} from '@pdfme/generator';
+import { TextSchema, Template, BLANK_PDF, generate, Schema} from '@pdfme/generator';
 import DatePicker from 'react-datepicker';
 import "react-datepicker/dist/react-datepicker.css";
 
@@ -17,9 +16,6 @@
       generate_report(startDate, endDate)
     }
   };
-=======
-import { Template, BLANK_PDF, generate, Schema } from '@pdfme/generator';
->>>>>>> f408a5d7
 
   return (
     <><Head>
@@ -108,7 +104,7 @@
 // Start: 35
 // End: 35 + ((10 - 1) * 23) = 242
 
-<<<<<<< HEAD
+
 const days = 5;
 
 let a = new Array<TextSchema>(days);
@@ -129,11 +125,7 @@
 })
 
 
-const dynamicSchemaDays: Array<TextSchema> = Array.from({length: days}, (_, i) => ({
-=======
-const days = 1;
 const dynamicSchemaDays:Array<Schema> = Array.from({length: days}, (_, i) => ({
->>>>>>> f408a5d7
   [`day${i + 1}`]: {
     type: "text",
     position: {
@@ -227,21 +219,6 @@
   ],
 };
 
-<<<<<<< HEAD
-for (let obj in dynamicSchemaDays) {
-  template.schemas.push(dynamicSchemaDays[obj]);
-}
-
-for (let obj in dynamicSchemaBooks) {
-  template.schemas.push(dynamicSchemaBooks[obj]);
-}
-template.schemas
-
-console.log(template.schemas);
-=======
 
 Object.assign(template.schemas.at(0), ...dynamicSchemaDays);
 Object.assign(template.schemas.at(0), ...dynamicSchemaBooks);
-
-export default report
->>>>>>> f408a5d7

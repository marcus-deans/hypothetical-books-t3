--- conflicted
+++ resolved
@@ -47,7 +47,7 @@
       "topbooks": "Top 10 Selling Books ----------------------------------------------------------------------------\n1. Title1\nQuantity Sold: \nTotal Revenue:\nTotal Cost Most-Recent:\n\n2. Title2\nQuantity Sold: \nTotal Revenue:\nTotal Cost Most-Recent:\n\n3. Title3\nQuantity Sold: \nTotal Revenue:\nTotal Cost Most-Recent:\n\n4. Title4\nQuantity Sold: \nTotal Revenue:\nTotal Cost Most-Recent:"
     }
   ];
-  
+
   
   generate({ template, inputs }).then((pdf) => {
     console.log(pdf);
@@ -56,8 +56,6 @@
   });
 }
 
-<<<<<<< HEAD
-=======
 const inputs = [
   {
     "title": "Hypothetical Books Sales Report",
@@ -138,7 +136,6 @@
   }
 }));
 
->>>>>>> 5bdc3037
 const template: Template = {
   basePdf: BLANK_PDF,
   schemas: [
@@ -199,9 +196,6 @@
       },
     },
   ],
-<<<<<<< HEAD
-};
-=======
 };
 
 for (let obj in dynamicSchemaDays) {
@@ -213,7 +207,3 @@
 }
 
 console.log(template.schemas);
-
-
-export default report
->>>>>>> 5bdc3037

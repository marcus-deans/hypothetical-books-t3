import type {
  GetStaticPaths,
  GetStaticPropsContext,
  InferGetStaticPropsType,
} from "next";
import Head from "next/head";
import { prisma } from "../../../server/db";
import { useRouter } from "next/router";
import type { ChangeEvent } from "react";
import React, { useState } from "react";
import { ToastContainer, toast } from "react-toastify";
import { api } from "../../../utils/api";
import Papa from "papaparse";
<<<<<<< HEAD
import type { CSVPurchaseInput, CSVPurchaseInputId } from "../../../schema/imports.schema";
=======
import type {
  CSVPurchaseInput,
  CSVPurchaseInputId,
} from "../../../schema/imports.schema";
>>>>>>> 55fba3e2
import "react-toastify/dist/ReactToastify.css";

export default function ImportPurchase(
  props: InferGetStaticPropsType<typeof getStaticProps>
) {
  const { id } = props;
  const router = useRouter();
  const [parsedHeaders, setParsedHeaders] = useState<string[]>();
  const [parsedCsvData, setParsedCsvData] = useState<CSVPurchaseInput[]>();
  const [file, setFile] = useState<File>();
  const [isSubmitting, setIsSubmitting] = useState(false);
  const headersVerified = api.csvPorts.verifyImportHeaders.useQuery(
    {
      headers: parsedHeaders,
    },
    { enabled: !!parsedHeaders }
  );
  const importVerified = api.csvPorts.verifyPurchaseCSV.useQuery(
    parsedCsvData,
    { enabled: !!headersVerified && headersVerified.data?.verified }
  );
  const mutatedImport = api.csvPorts.addPurchaseImport.useMutation();

  const handleFileChange = (e: ChangeEvent<HTMLInputElement>) => {
    if (e.target.files) {
      setFile(e.target.files[0]);
    }
  };

  const handleUpload = (event: React.MouseEvent<HTMLElement>) => {
    event.preventDefault();
    if (!file) {
      toast.error("No file Selected. Please Select a File");
      return;
    }
    if (file.type !== "text/csv") {
      toast.error(
        "Input file is not an a Comma Separated Values File. Please select a file with type .csv ."
      );
      return;
    }

    //now actually process the upload
    Papa.parse(file, {
      header: true,
      dynamicTyping: false,
      complete: function (results) {
        console.log(results);
        setParsedHeaders(results.meta.fields);
        const parsedData: CSVPurchaseInput[] = [];
        results.data.forEach(function (value) {
          parsedData.push(value as CSVPurchaseInput);
        });
        setParsedCsvData(parsedData);
      },
    });

    console.log("Parsed Data: ");
    console.log(parsedCsvData);
    /* Get rid of this when completed
    setTimeout(() => {
      void router.push(`/purchases/${encodeURIComponent(id)}/detail`);
    }, 500);

    */
  };
  const handleSubmit = (event: React.MouseEvent<HTMLElement>) => {
    setIsSubmitting(true);
    try {
      const parsed = importVerified.data;
      if (parsed === undefined) {
        toast.error("You must upload a file first");
        setIsSubmitting(false);
        return;
      }
      if (!parsed.verified) {
        toast.error("Error: " + parsed.message);
        setIsSubmitting(false);
        return;
      }
      const parsedData = importVerified.data.parsedData;
      const parsedDataTyped: CSVPurchaseInputId[] = parsedData;
      console.log(parsedDataTyped);
      mutatedImport.mutate({
        data: parsedDataTyped,
        purchaseOrderId: id,
      });
      toast.success("Successfully Imported File");
      setTimeout(() => {
        void router.push(`/purchases/${encodeURIComponent(id)}/detail`);
      }, 500);
    } catch (error) {
      console.log(error);
      setIsSubmitting(false);
    }
  };

  return (
    <>
      <Head>
        <title>Import Purchase Order</title>
      </Head>
      <div className="pt-6">
        <form className="inline-block rounded bg-white px-6 py-6">
          <div className="space-y-5">
            <div className="mb-2 block text-lg font-bold text-gray-700">
              Import Purchase Order CSV
            </div>
            <div className="relative space-y-3">
              <div className="pointer-events-none absolute inset-y-0 left-0 flex items-center pl-3"></div>
              <div className="col-span-4">
                <div>
                  <input
                    type="file"
                    onChange={handleFileChange}
                    className="rounded bg-blue-500 py-2 px-4 font-bold text-white"
                  />
                  <div className="pt-3" />
                  <button
                    onClick={handleUpload}
                    className="padding-top:10px rounded bg-blue-500 py-2 px-4 font-bold text-white hover:bg-blue-700"
                  >
                    Upload
                  </button>
                  <ToastContainer></ToastContainer>
                </div>
              </div>
            </div>
            <div className="flex items-center justify-between">
              <button
                className="focus:shadow-outline rounded bg-blue-500 py-2 px-4 align-middle font-bold text-white hover:bg-blue-700 focus:outline-none"
                type="button"
                onClick={handleSubmit}
              >
                {isSubmitting ? "Submitting..." : "Submit"}
              </button>
            </div>
            <div></div>
          </div>
        </form>
      </div>
    </>
  );
}

export const getStaticPaths: GetStaticPaths = async () => {
  const purchaseOrders = await prisma.purchaseOrder.findMany({
    select: {
      id: true,
    },
  });

  const paths = purchaseOrders.map((purchaseOrder) => ({
    params: { id: purchaseOrder.id },
  }));

  console.log(paths);

  return { paths, fallback: true };
};

export function getStaticProps(context: GetStaticPropsContext<{ id: string }>) {
  const id = context.params?.id as string;

  return {
    props: {
      id,
    },
    revalidate: 1,
  };
}<|MERGE_RESOLUTION|>--- conflicted
+++ resolved
@@ -11,14 +11,10 @@
 import { ToastContainer, toast } from "react-toastify";
 import { api } from "../../../utils/api";
 import Papa from "papaparse";
-<<<<<<< HEAD
-import type { CSVPurchaseInput, CSVPurchaseInputId } from "../../../schema/imports.schema";
-=======
 import type {
   CSVPurchaseInput,
   CSVPurchaseInputId,
 } from "../../../schema/imports.schema";
->>>>>>> 55fba3e2
 import "react-toastify/dist/ReactToastify.css";
 
 export default function ImportPurchase(

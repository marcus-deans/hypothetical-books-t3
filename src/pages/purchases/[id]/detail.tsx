import React from "react";
import { api } from "../../../utils/api";
import type {
  GetStaticPaths,
  GetStaticPropsContext,
  InferGetStaticPropsType,
} from "next";
import { prisma } from "../../../server/db";
import { createProxySSGHelpers } from "@trpc/react-query/ssg";
import { appRouter } from "../../../server/api/root";
import { createInnerTRPCContext } from "../../../server/api/trpc";
import superjson from "superjson";
import DeleteLink from "../../../components/table-components/DeleteLink";
import EditLink from "../../../components/table-components/EditLink";
import Box from "@mui/material/Box";
import StripedDataGrid from "../../../components/table-components/StripedDataGrid";
import type { GridColDef, GridRenderCellParams } from "@mui/x-data-grid";
import { GridToolbar } from "@mui/x-data-grid";
import Head from "next/head";
import Link from "next/link";
import { Button } from "@mui/material";

export default function PurchaseOrderDetail(
  props: InferGetStaticPropsType<typeof getStaticProps>
) {
  const { id } = props;
  const purchaseOrderDetailsQuery =
    api.purchaseOrders.getByIdWithOverallMetrics.useQuery({ id });

  // if (router.isFallback) {
  if (purchaseOrderDetailsQuery.status !== "success") {
    return <div>Loading...</div>;
  }

  const { data } = purchaseOrderDetailsQuery;

  const columns: GridColDef[] = [
    {
      field: "title",
      headerName: "Book Title",
      headerClassName: "header-theme",
      flex: 1,
      renderCell: (params) => {
        return (
          <div className="text-blue-600">
            {/* eslint-disable-next-line @typescript-eslint/no-unsafe-member-access,@typescript-eslint/restrict-template-expressions */}
            <a href={`/books/${params.row.bookId}/detail`}>
              {/* eslint-disable-next-line @typescript-eslint/no-unsafe-member-access */}
              {params.row.title}{" "}
            </a>
          </div>
        );
      },
    },
    {
      field: "isbn_13",
      headerName: "ISBN 13",
      headerClassName: "header-theme",
      flex: 1,
      maxWidth: 130,
    },
    {
      field: "unitWholesalePrice",
      headerName: "Unit Wholesale Price",
      headerClassName: "header-theme",
      flex: 1,
      maxWidth: 150,
    },
    {
      field: "quantity",
      headerName: "Quantity",
      headerClassName: "header-theme",
      flex: 1,
      maxWidth: 80,
    },
    {
      field: "subtotal",
      headerName: "Subtotal",
      headerClassName: "header-theme",
      flex: 1,
      maxWidth: 80,
    },
    {
      field: "edit",
      headerName: "Edit",
      headerClassName: "header-theme",
      flex: 1,
      maxWidth: 60,
      align: "center",
      sortable: false,
      filterable: false,
      renderCell: (params: GridRenderCellParams) => (
        // eslint-disable-next-line @typescript-eslint/no-unsafe-member-access,@typescript-eslint/restrict-template-expressions
        <EditLink url={`/purchases/${id}/${params.id}/edit`} />
      ),
    },
    {
      field: "delete",
      headerName: "Delete",
      headerClassName: "header-theme",
      flex: 1,
      maxWidth: 70,
      align: "center",
      sortable: false,
      filterable: false,
      renderCell: (params: GridRenderCellParams) => (
        // eslint-disable-next-line @typescript-eslint/no-unsafe-member-access,@typescript-eslint/restrict-template-expressions
        <DeleteLink url={`/purchases/${id}/${params.id}/delete`} />
      ),
    },
  ];
  const rows = data.purchaseOrderWithOverallMetrics.purchaseLines.map(
    (purchaseLine) => {
      return {
        id: purchaseLine.id,
        title: purchaseLine.book.title,
        bookId: purchaseLine.book.id,
        isbn_13: purchaseLine.book.isbn_13,
        unitWholesalePrice: `$${purchaseLine.unitWholesalePrice.toFixed(2)}`,
        quantity: purchaseLine.quantity,
        subtotal: `$${(
          purchaseLine.unitWholesalePrice * purchaseLine.quantity
        ).toFixed(2)}`,
      };
    }
  );

  return (
    <>
      <Head>
        <title>Purchases</title>
      </Head>
<<<<<<< HEAD
      <Link className="items-end px-6" href={`/purchases/${id}/edit`} passHref>
        <Button
          className="rounded border border-blue-700 bg-blue-500 py-2 px-4 text-white hover:bg-blue-700"
          variant="contained"
        >
          Edit Purchase Order
        </Button>
      </Link>
      <Link
        className="items-end px-6"
        href={`/purchases/${id}/delete`}
        passHref
      >
        <Button
          className="rounded border border-blue-700 bg-blue-500 py-2 px-4 text-white hover:bg-blue-700"
          variant="contained"
        >
          Delete Purchase Order
        </Button>
      </Link>
      <Link className="items-end px-6" href={`/purchases/${id}/add`} passHref>
        <Button
          className="rounded border border-blue-700 bg-blue-500 py-2 px-4 text-white hover:bg-blue-700"
          variant="contained"
        >
          Add Purchase Line
        </Button>
      </Link>
      <Link className="items-end px-6" href={`/purchases/${id}/import`} passHref>
        <Button
          className="rounded border border-blue-700 bg-blue-500 py-2 px-4 text-white hover:bg-blue-700"
          variant="contained"
        >
          Import CSV
        </Button>
      </Link>
=======
>>>>>>> 3ae187a1
      <div className="space mt-3 flex h-3/4 overflow-hidden text-neutral-50">
        <h1 className="inline-block text-2xl">
          {" "}
          {`Purchase Order on ${data.purchaseOrderWithOverallMetrics.date.toLocaleDateString()}`}{" "}
        </h1>
      </div>
      <div className="pt-3 space flex">
        <Link className="items-end pr-3" href={`/purchases/${id}/add`} passHref>
          <Button
            className="rounded border border-blue-700 bg-blue-500 py-2 px-4 text-white hover:bg-blue-700"
            variant="contained"
          >
            Add Purchase Line
          </Button>
        </Link>
        <Link className="items-end px-3" href={`/purchases/${id}/edit`} passHref>
          <Button
            className="rounded border border-blue-700 bg-blue-500 py-2 px-4 text-white hover:bg-blue-700"
            variant="contained"
          >
            Edit Purchase Order
          </Button>
        </Link>
        <Link
          className="items-end px-3"
          href={`/purchases/${id}/delete`}
          passHref
        >
          <Button
            className="rounded border border-blue-700 bg-blue-500 py-2 px-4 text-white hover:bg-blue-700"
            variant="contained"
          >
            Delete Purchase Order
          </Button>
        </Link>
      </div>
      <div className="mt-5 h-3/4 overflow-hidden rounded-t-lg border border-gray-200 bg-white shadow-md">
        <Box
          sx={{
            height: "auto",
            maxHeight: 750,
            "& .header-theme": {
              backgroundColor: "rgba(56, 116, 203, 0.35)",
            },
          }}
        >
          <StripedDataGrid
            rows={rows}
            columns={columns}
            components={{
              // eslint-disable-next-line @typescript-eslint/no-unsafe-assignment
              Toolbar: GridToolbar,
            }}
            pageSize={14}
            rowsPerPageOptions={[14]}
            autoHeight={true}
            getRowHeight={() => "auto"}
            checkboxSelection
            disableSelectionOnClick
            experimentalFeatures={{ newEditingApi: true }}
            getRowClassName={(params) =>
              // eslint-disable-next-line @typescript-eslint/no-unsafe-member-access
              params.indexRelativeToCurrentPage % 2 === 0 ? "even" : "odd"
            }
          />
        </Box>
      </div>
      <div className="flex space-x-5 rounded-b-lg bg-white px-3 py-3">
        <div className="text-large px-15 ">
          {`Grand Total: $${data.totalPrice.toFixed(2)}`}
        </div>
        <div className="text-large px-15 ">{`Vendor Name: ${data.purchaseOrderWithOverallMetrics.vendor.name}`}</div>
      </div>
    </>
  );
}

export const getStaticPaths: GetStaticPaths = async () => {
  const purchaseOrders = await prisma.purchaseOrder.findMany({
    select: {
      id: true,
    },
  });

  const paths = purchaseOrders.map((purchaseOrder) => ({
    params: { id: purchaseOrder.id },
  }));

  console.log(paths);

  return { paths, fallback: true };
};

export async function getStaticProps(
  context: GetStaticPropsContext<{ id: string }>
) {
  const ssg = createProxySSGHelpers({
    router: appRouter,
    ctx: createInnerTRPCContext({ session: null }),
    transformer: superjson,
  });
  const id = context.params?.id as string;

  await ssg.purchaseOrders.getByIdWithOverallMetrics.prefetch({ id });

  return {
    props: {
      trpcState: ssg.dehydrate(),
      id,
    },
    revalidate: 1,
  };
}<|MERGE_RESOLUTION|>--- conflicted
+++ resolved
@@ -130,45 +130,6 @@
       <Head>
         <title>Purchases</title>
       </Head>
-<<<<<<< HEAD
-      <Link className="items-end px-6" href={`/purchases/${id}/edit`} passHref>
-        <Button
-          className="rounded border border-blue-700 bg-blue-500 py-2 px-4 text-white hover:bg-blue-700"
-          variant="contained"
-        >
-          Edit Purchase Order
-        </Button>
-      </Link>
-      <Link
-        className="items-end px-6"
-        href={`/purchases/${id}/delete`}
-        passHref
-      >
-        <Button
-          className="rounded border border-blue-700 bg-blue-500 py-2 px-4 text-white hover:bg-blue-700"
-          variant="contained"
-        >
-          Delete Purchase Order
-        </Button>
-      </Link>
-      <Link className="items-end px-6" href={`/purchases/${id}/add`} passHref>
-        <Button
-          className="rounded border border-blue-700 bg-blue-500 py-2 px-4 text-white hover:bg-blue-700"
-          variant="contained"
-        >
-          Add Purchase Line
-        </Button>
-      </Link>
-      <Link className="items-end px-6" href={`/purchases/${id}/import`} passHref>
-        <Button
-          className="rounded border border-blue-700 bg-blue-500 py-2 px-4 text-white hover:bg-blue-700"
-          variant="contained"
-        >
-          Import CSV
-        </Button>
-      </Link>
-=======
->>>>>>> 3ae187a1
       <div className="space mt-3 flex h-3/4 overflow-hidden text-neutral-50">
         <h1 className="inline-block text-2xl">
           {" "}
@@ -202,6 +163,14 @@
             variant="contained"
           >
             Delete Purchase Order
+          </Button>
+        </Link>
+        <Link className="items-end px-3" href={`/purchases/${id}/import`} passHref>
+          <Button
+            className="rounded border border-blue-700 bg-blue-500 py-2 px-4 text-white hover:bg-blue-700"
+            variant="contained"
+          >
+            Import CSV
           </Button>
         </Link>
       </div>

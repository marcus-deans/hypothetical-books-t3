// const tableHeaders = [
//   "Title",
//   "Date",
//   "Total Quantity",
//   "Total Price",
//   "Unique Books",
// ];

import React from "react";
import Head from "next/head";
import SalesReconciliationRow from "../../components/table-components/SalesReconciliationRow";
import { api } from "../../utils/api";
import { Logger } from "tslog";
import { createInnerTRPCContext } from "../../server/api/trpc";
import { appRouter } from "../../server/api/root";
import { createProxySSGHelpers } from "@trpc/react-query/ssg";
import type {
  GetServerSidePropsContext,
  InferGetServerSidePropsType,
} from "next";
import superjson from "superjson";
<<<<<<< HEAD
import TableHeader from "../../components/TableHeader";
import Link from "next/link";
import { Button } from "@mui/material";
=======
import TableHeader from "../../components/table-components/TableHeader";
import Link from "next/link";

>>>>>>> bee77b1f
export default function sales(
  props: InferGetServerSidePropsType<typeof getServerSideProps>
) {
  const salesReconciliationQuery =
    api.salesReconciliations.getAllWithOverallMetrics.useQuery({
      cursor: null,
      limit: 50,
    });

  const salesReconciliations = salesReconciliationQuery?.data?.items ?? [];

  const logger = new Logger({ name: "salesReconciliationsogger" });
  logger.info("salesReconcilations", salesReconciliations); // This is the only line that is different from the Books page

  const tableHeaders = [
    "Title",
    "Date",
    "Total Quantity",
    "Total Price",
    "Unique Books",
  ];

  return (
    <>
      <Head>
        <title>Sales</title>
      </Head>
      <div className="m-5 overflow-hidden rounded-lg border border-gray-200 shadow-md">
        <table className="w-full border-collapse bg-white text-left text-sm text-gray-500">
          <thead className="bg-gray-50">
            <tr>
              {tableHeaders.map((tableHeader) => (
                <TableHeader text={tableHeader} key={tableHeader} />
              ))}
              <th scope="col" className="px-6 py-4 font-medium text-gray-900">
                <div className="flex items-center">Detail</div>
              </th>
            </tr>
          </thead>
          <tbody className="divide-y divide-gray-100 border-t border-gray-100">
            {salesReconciliations.map((salesReconciliation) => (
              <SalesReconciliationRow
                id={salesReconciliation.salesReconciliation.id}
                key={salesReconciliation.salesReconciliation.id}
                date={salesReconciliation.salesReconciliation.date.toDateString()}
                totalQuantity={salesReconciliation.totalQuantity}
                totalPrice={salesReconciliation.totalPrice}
                totalUniqueBooks={salesReconciliation.totalUniqueBooks}
              />
            ))}
          </tbody>
        </table>
      </div>
<<<<<<< HEAD
      <Link className="items-end px-6" href="/sales/add" passHref>
      <Button variant="contained" color="primary">Add Sale</Button>
        </Link>
=======
      <div className="flex items-center  bg-white">
        <Link className="px-6" href="/sales/add/line">
          Add Sales Line
        </Link>
        <Link className="px-6" href="/sales/add/reconciliation">
          Add Sales Reconciliation
        </Link>
      </div>
>>>>>>> bee77b1f
    </>
  );
}

export async function getServerSideProps(context: GetServerSidePropsContext) {
  const ssg = createProxySSGHelpers({
    router: appRouter,
    ctx: createInnerTRPCContext({ session: null }),
    //eslint-disable-next-line
    transformer: superjson,
  });
  // const id = context.params?.id as string;
  /*
   * Prefetching the `post.byId` query here.
   * `prefetch` does not return the result and never throws - if you need that behavior, use `fetch` instead.
   */
  await ssg.salesReconciliations.getAllWithOverallMetrics.prefetch({
    cursor: null,
    limit: 50,
  });
  // Make sure to return { props: { trpcState: ssg.dehydrate() } }
  return {
    props: {
      trpcState: ssg.dehydrate(),
      // id,
    },
  };
}<|MERGE_RESOLUTION|>--- conflicted
+++ resolved
@@ -19,15 +19,9 @@
   InferGetServerSidePropsType,
 } from "next";
 import superjson from "superjson";
-<<<<<<< HEAD
-import TableHeader from "../../components/TableHeader";
+import TableHeader from "../../components/table-components/TableHeader";
 import Link from "next/link";
 import { Button } from "@mui/material";
-=======
-import TableHeader from "../../components/table-components/TableHeader";
-import Link from "next/link";
-
->>>>>>> bee77b1f
 export default function sales(
   props: InferGetServerSidePropsType<typeof getServerSideProps>
 ) {
@@ -81,11 +75,9 @@
           </tbody>
         </table>
       </div>
-<<<<<<< HEAD
       <Link className="items-end px-6" href="/sales/add" passHref>
       <Button variant="contained" color="primary">Add Sale</Button>
         </Link>
-=======
       <div className="flex items-center  bg-white">
         <Link className="px-6" href="/sales/add/line">
           Add Sales Line
@@ -94,7 +86,6 @@
           Add Sales Reconciliation
         </Link>
       </div>
->>>>>>> bee77b1f
     </>
   );
 }

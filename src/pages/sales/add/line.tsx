--- conflicted
+++ resolved
@@ -97,7 +97,6 @@
           <div className="mb-2 block text-lg font-bold text-gray-700">
             Create Purchase Line
           </div>
-<<<<<<< HEAD
           <div className="relative space-y-3">
             <div className="pointer-events-none absolute inset-y-0 left-0 flex items-center pl-3"></div>
             <div className="col-span-4">
@@ -163,73 +162,6 @@
                       )}
                     />
                   </FormControl>
-=======
-          <div>
-            <div className="flex justify-between pointer-events-none px-3"></div>
-            <div>
-              <div>
-                <div className="flex space-x-20">
-                  <div>
-                    <FormControl>
-                      <FormLabel>Sales Reconciliation</FormLabel>
-                      <FormHelperText>
-                        Select a sales reconciliation by date
-                      </FormHelperText>
-                      <Autocomplete
-                        options={salesReconciliationOptions}
-                        placeholder={"Search sales reconciliations by date"}
-                        value={salesValue}
-                        onChange={(
-                          event,
-                          newValue: { label: string; id: string; } | null
-                        ) => {
-                          setSalesValue(newValue);
-                        }}
-                        onInputChange={(event, newSalesInputValue: string) => {
-                          setSalesInputValue(newSalesInputValue);
-                        }}
-                        sx={{ width: 425 }}
-                        renderInput={(params) => (
-                          <TextField
-                            {...params}
-                            inputProps={{
-                              ...params.inputProps
-                            }}
-                          />
-                        )}
-                      />
-                    </FormControl>
-                  </div>
-                  <div>
-                    <FormControl>
-                      <FormLabel>Book</FormLabel>
-                      <FormHelperText>Select a book by title</FormHelperText>
-                      <Autocomplete
-                        options={bookOptions}
-                        placeholder={"Search books by title"}
-                        value={bookValue}
-                        onChange={(
-                          event,
-                          newValue: { label: string; id: string; } | null
-                        ) => {
-                          setBookValue(newValue);
-                        }}
-                        onInputChange={(event, newBookInputValue: string) => {
-                          setBookInputValue(newBookInputValue);
-                        }}
-                        sx={{ width: 425 }}
-                        renderInput={(params) => (
-                          <TextField
-                            {...params}
-                            inputProps={{
-                              ...params.inputProps
-                            }}
-                          />
-                        )}
-                      />
-                    </FormControl>
-                  </div>
->>>>>>> 623ffb40
                 </div>
                 <div className="py-60" />
                 <div className="flex space-x-20">

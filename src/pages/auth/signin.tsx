/* eslint-disable @typescript-eslint/no-misused-promises */
import { NextPage } from "next";
import { signIn } from "next-auth/react";
<<<<<<< HEAD
import { useRouter } from "next/router";
import React, { FormEventHandler, useState } from "react";
=======
import type {FormEventHandler} from "react";
import React, { useState } from "react";
>>>>>>> 8cf683ba

export default function Signin(){
  const [userInfo, setUserInfo] = useState({password: "" });
  const router = useRouter();
  const handleSubmit: FormEventHandler<HTMLFormElement> = async (e) => {
    // validate your userinfo
    if(userInfo.password.length === 0){
      alert("Please Enter a Password")
    }
    e.preventDefault();
    const res = await signIn("credentials", {
        password: userInfo.password,
        redirect: true,
    }).catch().then()
    
    if(res?.error){
      alert("Password was incorrect.");
    } else{
      alert("Sign-in Successful, please proceed.");
      setTimeout(() => {
        void router.push(`/books`);
      }, 500);
    }
    
  };

  return (
    <div className="p-6 space-y-4 md:space-y-6 sm:p-8">
    <h1 className="text-xl font-bold leading-tight tracking-tight text-gray-900 md:text-2xl dark:text-white">
        Sign in to your account
    </h1>
    <form className="space-y-4 md:space-y-6" action="#">
        <div>
            <label className="block mb-2 text-sm font-medium text-gray-900 dark:text-white">Password</label>
            <input value={userInfo.password} onChange={({ target }) => setUserInfo({ ...userInfo, password: target.value })
          }type="password" name="password" id="password" placeholder="••••••••" className="bg-gray-50 border border-gray-300 text-gray-900 sm:text-sm rounded-lg focus:ring-primary-600 focus:border-primary-600 block w-full p-2.5 dark:bg-gray-700 dark:border-gray-600 dark:placeholder-gray-400 dark:text-white dark:focus:ring-blue-500 dark:focus:border-blue-500"  />
        </div>
        <button type="submit" className="bg-gray-900 w-full text-white bg-primary-600 hover:bg-primary-700 focus:ring-4 focus:outline-none focus:ring-primary-300 font-medium rounded-lg text-sm px-5 py-2.5 text-center dark:bg-primary-600 dark:hover:bg-primary-700 dark:focus:ring-primary-800">Sign in</button>
    </form>
</div>    
  );
}
<|MERGE_RESOLUTION|>--- conflicted
+++ resolved
@@ -1,18 +1,14 @@
 /* eslint-disable @typescript-eslint/no-misused-promises */
 import { NextPage } from "next";
 import { signIn } from "next-auth/react";
-<<<<<<< HEAD
 import { useRouter } from "next/router";
-import React, { FormEventHandler, useState } from "react";
-=======
-import type {FormEventHandler} from "react";
+import type { MouseEventHandler} from "react";
 import React, { useState } from "react";
->>>>>>> 8cf683ba
 
 export default function Signin(){
   const [userInfo, setUserInfo] = useState({password: "" });
   const router = useRouter();
-  const handleSubmit: FormEventHandler<HTMLFormElement> = async (e) => {
+  const handleSubmit: MouseEventHandler<HTMLButtonElement> = async (e) => {
     // validate your userinfo
     if(userInfo.password.length === 0){
       alert("Please Enter a Password")
@@ -45,7 +41,7 @@
             <input value={userInfo.password} onChange={({ target }) => setUserInfo({ ...userInfo, password: target.value })
           }type="password" name="password" id="password" placeholder="••••••••" className="bg-gray-50 border border-gray-300 text-gray-900 sm:text-sm rounded-lg focus:ring-primary-600 focus:border-primary-600 block w-full p-2.5 dark:bg-gray-700 dark:border-gray-600 dark:placeholder-gray-400 dark:text-white dark:focus:ring-blue-500 dark:focus:border-blue-500"  />
         </div>
-        <button type="submit" className="bg-gray-900 w-full text-white bg-primary-600 hover:bg-primary-700 focus:ring-4 focus:outline-none focus:ring-primary-300 font-medium rounded-lg text-sm px-5 py-2.5 text-center dark:bg-primary-600 dark:hover:bg-primary-700 dark:focus:ring-primary-800">Sign in</button>
+        <button onClick={handleSubmit} type="submit" className="bg-gray-900 w-full text-white bg-primary-600 hover:bg-primary-700 focus:ring-4 focus:outline-none focus:ring-primary-300 font-medium rounded-lg text-sm px-5 py-2.5 text-center dark:bg-primary-600 dark:hover:bg-primary-700 dark:focus:ring-primary-800">Sign in</button>
     </form>
 </div>    
   );

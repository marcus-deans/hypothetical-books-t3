import React, { useState } from "react";
import type {
  GetServerSidePropsContext,
  InferGetServerSidePropsType,
} from "next";
import Head from "next/head";
import { createProxySSGHelpers } from "@trpc/react-query/ssg";
import { appRouter } from "../../../server/api/root";
import { createInnerTRPCContext } from "../../../server/api/trpc";
import superjson from "superjson";
import { api } from "../../../utils/api";
import { useRouter } from "next/router";
import { Autocomplete, TextField } from "@mui/material";
import { FormControl, FormHelperText, FormLabel } from "@mui/joy";
import { toast, ToastContainer } from "react-toastify";
import "react-toastify/dist/ReactToastify.css";
import { prisma } from "../../../server/db";

import type {
  GetStaticPaths,
  GetStaticPropsContext,
  InferGetStaticPropsType,
} from "next";


export default function AddBuyBackLine(
  props: InferGetStaticPropsType<typeof getStaticProps>
) {
  const { id } = props;
  const buyBackOrdersQuery = api.buybackOrders.getById.useQuery({
    id,
  });
  const booksQuery = api.books.getAll.useQuery({ cursor: null, limit: 100 });
  const router = useRouter();
  const { data } = buyBackOrdersQuery;
  const books = booksQuery?.data?.items ?? [];
  const [bookValue, setBookValue] = useState<{
    label: string;
    id: string;
  } | null>(null);
  const [unitBuybackPrice, setUnitBuybackPrice] = useState(0);
  const [quantity, setQuantity] = useState(1);
  const [bookInputValue, setBookInputValue] = useState("");
  const [isSubmitting, setIsSubmitting] = useState(false);
  //TODO: fix this
  // const filterOptions = (options, { inputValue }) => matchSorter(options, inputValue, { keys: ['label, id'] });
  const addMutation = api.buybackLines.add.useMutation();

  const handleSubmit = () => {
    setIsSubmitting(true);
    try {
      if (!bookValue) {
        toast.error("Book is required");
        throw new Error("Book is required");
      }
      if (
        isNaN(unitBuybackPrice) ||
        isNaN(quantity) ||
        unitBuybackPrice <= 0 ||
        quantity <= 0
      ) {
        toast.error("Unit Buyback Price and Quantity must be positive numbers");

        throw new Error(
          "Unit Buyback Price and Quantity must be positive numbers"
        );
      }
      const addResult = addMutation.mutate({
        bookId: bookValue.id,
        quantity: quantity,
        unitBuybackPrice: unitBuybackPrice,
        buybackOrderId: id,
      });
      setTimeout(() => {
        void router.push(
          `/buybacks/${encodeURIComponent(id)}/detail`
        );
      }, 500);
    } catch (error) {
      console.log(error);
      setIsSubmitting(false);
    }
  };


  const bookOptions = books.map((book) => ({
    label: `${book.title} (${book.isbn_13})`,
    id: book.id,
  }));

  return (
<<<<<<< HEAD
    <>
      <Head>
        <title>Add Buyback Line</title>
      </Head>
      <div className="pt-6">
        <form className="inline-block rounded bg-white px-6 py-6">
          <div className="space-y-5">
            <div className="mb-2 block text-lg font-bold text-gray-700">
              Create Buyback Line
            </div>
            <div className="relative space-y-3">
              <div className="pointer-events-none absolute inset-y-0 left-0 flex items-center pl-3"></div>
              <div className="col-span-4">
                <div className="space-y-20">
                  <div className="flex justify-center space-x-10">
                    <FormControl>
                      <FormLabel>Buyback Order</FormLabel>
                      <FormHelperText>
                        Select a buyback order by date
                      </FormHelperText>
                      <Autocomplete
                        options={buybackOrderOptions}
                        placeholder={"Search buyback orders by date"}
                        value={buybackValue}
                        onChange={(
                          event,
                          newValue: { label: string; id: string } | null
                        ) => {
                          setBuybackValue(newValue);
                        }}
                        sx={{ width: 425 }}
                        renderInput={(params) => (
                          <TextField
                            {...params}
                            inputProps={{
                              ...params.inputProps,
                            }}
                          />
                        )}
                      />
                    </FormControl>
                    <FormControl>
                      <FormLabel>Book</FormLabel>
                      <FormHelperText>Select a book by title</FormHelperText>
                      <Autocomplete
                        options={bookOptions}
                        placeholder={"Search books by title"}
                        value={bookValue}
                        onChange={(
                          event,
                          newValue: { label: string; id: string } | null
                        ) => {
                          setBookValue(newValue);
                        }}
                        sx={{ width: 425 }}
                        renderInput={(params) => (
                          <TextField
                            {...params}
                            inputProps={{
                              ...params.inputProps,
                            }}
                          />
                        )}
                      />
                    </FormControl>
                  </div>
                  <div className="flex justify-center space-x-10">
                    <FormControl>
                      <FormLabel>Quantity</FormLabel>
                      <input
                        className="focus:shadow-outline w-full appearance-none rounded border py-2 px-3 leading-tight text-gray-700 shadow focus:outline-none"
                        id="quantity"
                        name="quantity"
                        type="text"
                        placeholder="Quantity"
                        min="1"
                        size={45}
                        // value={quantity}
                        onChange={(
                          event: React.ChangeEvent<HTMLInputElement>
                        ): void => setQuantity(Number(event.target.value))}
                        required
                      />
                    </FormControl>
                    <FormControl>
                      <FormLabel>Unit Buyback Price</FormLabel>
                      <input
                        className="focus:shadow-outline w-full appearance-none rounded border py-2 px-3 leading-tight text-gray-700 shadow focus:outline-none"
                        id="UnitBuybackPrice"
                        name="UnitBuybackPrice"
                        type="text"
                        placeholder="Unit Buyback Price"
                        min="0"
                        size={45}
                        // value={unitBuybackPrice}
                        onChange={(
                          event: React.ChangeEvent<HTMLInputElement>
                        ): void =>
                          setUnitBuybackPrice(Number(event.target.value))
                        }
                        required
                      />
                    </FormControl>
                  </div>
=======
    <div className="pt-6">
      <form className="rounded bg-white px-6 py-6 inline-block">
        <div className="space-y-5">
          <div className="mb-2 block text-lg font-bold text-gray-700">
            Create Buyback Line
          </div>
          <div className="relative space-y-3">
            <div className="pointer-events-none absolute inset-y-0 left-0 flex items-center pl-3"></div>
            <div className="col-span-4">
              <div className="space-y-20">
                <div className="flex space-x-10 justify-center">
                  <FormControl>
                    <FormLabel>Book</FormLabel>
                    <FormHelperText>Select a book by title</FormHelperText>
                    <Autocomplete
                      options={bookOptions}
                      placeholder={"Search books by title"}
                      value={bookValue}
                      onChange={(
                        event,
                        newValue: { label: string; id: string } | null
                      ) => {
                        setBookValue(newValue);
                      }}
                      onInputChange={(event, newBookInputValue: string) => {
                        setBookInputValue(newBookInputValue);
                      }}
                      sx={{ width: 425 }}
                      renderInput={(params) => (
                        <TextField
                          {...params}
                          inputProps={{
                            ...params.inputProps,
                          }}
                        />
                      )}
                    />
                  </FormControl>
                </div>
                <div className="flex space-x-10 justify-center">
                  <FormControl>
                    <FormLabel>Quantity</FormLabel>
                    <input
                      className="focus:shadow-outline w-full appearance-none rounded border py-2 px-3 leading-tight text-gray-700 shadow focus:outline-none"
                      id="quantity"
                      name="quantity"
                      type="text"
                      placeholder="Quantity"
                      min="1"
                      size={45}
                      // value={quantity}
                      onChange={(
                        event: React.ChangeEvent<HTMLInputElement>
                      ): void => setQuantity(Number(event.target.value))}
                      required
                    />
                  </FormControl>
                  <FormControl>
                    <FormLabel>Unit Buyback Price</FormLabel>
                    <input
                      className="focus:shadow-outline w-full appearance-none rounded border py-2 px-3 leading-tight text-gray-700 shadow focus:outline-none"
                      id="UnitBuybackPrice"
                      name="UnitBuybackPrice"
                      type="text"
                      placeholder="Unit Buyback Price"
                      min="0"
                      size={45}
                      // value={unitBuybackPrice}
                      onChange={(
                        event: React.ChangeEvent<HTMLInputElement>
                      ): void =>
                        setUnitBuybackPrice(Number(event.target.value))
                      }
                      required
                    />
                  </FormControl>
>>>>>>> 955454b4
                </div>
              </div>
            </div>
            <div className="flex items-center justify-between">
              <button
                className="focus:shadow-outline rounded bg-blue-500 py-2 px-4 align-middle font-bold text-white hover:bg-blue-700 focus:outline-none"
                type="button"
                onClick={handleSubmit}
              >
                {isSubmitting ? "Submitting..." : "Submit"}
              </button>
            </div>
          </div>
        </form>
        <ToastContainer></ToastContainer>
      </div>
    </>
  );
}

export async function getStaticProps(
  context: GetStaticPropsContext<{ id: string }>
) {
  const ssg = createProxySSGHelpers({
    router: appRouter,
    ctx: createInnerTRPCContext({ session: null }),
    transformer: superjson,
  });
  const id = context.params?.id as string;

  await ssg.buybackOrders.getById.prefetch({ id });

  return {
    props: {
      trpcState: ssg.dehydrate(),
      id,
    },
    revalidate: 1,
  };
}

export const getStaticPaths: GetStaticPaths = async () => {
  const buybackOrders = await prisma.buybackOrder.findMany({
    select: {
      id: true,
    },
  });

  const paths = buybackOrders.map((buybackOrder) => ({
    params: { id: buybackOrder.id },
  }));

  return { paths, fallback: true };
};<|MERGE_RESOLUTION|>--- conflicted
+++ resolved
@@ -89,115 +89,9 @@
   }));
 
   return (
-<<<<<<< HEAD
     <>
-      <Head>
-        <title>Add Buyback Line</title>
-      </Head>
-      <div className="pt-6">
-        <form className="inline-block rounded bg-white px-6 py-6">
-          <div className="space-y-5">
-            <div className="mb-2 block text-lg font-bold text-gray-700">
-              Create Buyback Line
-            </div>
-            <div className="relative space-y-3">
-              <div className="pointer-events-none absolute inset-y-0 left-0 flex items-center pl-3"></div>
-              <div className="col-span-4">
-                <div className="space-y-20">
-                  <div className="flex justify-center space-x-10">
-                    <FormControl>
-                      <FormLabel>Buyback Order</FormLabel>
-                      <FormHelperText>
-                        Select a buyback order by date
-                      </FormHelperText>
-                      <Autocomplete
-                        options={buybackOrderOptions}
-                        placeholder={"Search buyback orders by date"}
-                        value={buybackValue}
-                        onChange={(
-                          event,
-                          newValue: { label: string; id: string } | null
-                        ) => {
-                          setBuybackValue(newValue);
-                        }}
-                        sx={{ width: 425 }}
-                        renderInput={(params) => (
-                          <TextField
-                            {...params}
-                            inputProps={{
-                              ...params.inputProps,
-                            }}
-                          />
-                        )}
-                      />
-                    </FormControl>
-                    <FormControl>
-                      <FormLabel>Book</FormLabel>
-                      <FormHelperText>Select a book by title</FormHelperText>
-                      <Autocomplete
-                        options={bookOptions}
-                        placeholder={"Search books by title"}
-                        value={bookValue}
-                        onChange={(
-                          event,
-                          newValue: { label: string; id: string } | null
-                        ) => {
-                          setBookValue(newValue);
-                        }}
-                        sx={{ width: 425 }}
-                        renderInput={(params) => (
-                          <TextField
-                            {...params}
-                            inputProps={{
-                              ...params.inputProps,
-                            }}
-                          />
-                        )}
-                      />
-                    </FormControl>
-                  </div>
-                  <div className="flex justify-center space-x-10">
-                    <FormControl>
-                      <FormLabel>Quantity</FormLabel>
-                      <input
-                        className="focus:shadow-outline w-full appearance-none rounded border py-2 px-3 leading-tight text-gray-700 shadow focus:outline-none"
-                        id="quantity"
-                        name="quantity"
-                        type="text"
-                        placeholder="Quantity"
-                        min="1"
-                        size={45}
-                        // value={quantity}
-                        onChange={(
-                          event: React.ChangeEvent<HTMLInputElement>
-                        ): void => setQuantity(Number(event.target.value))}
-                        required
-                      />
-                    </FormControl>
-                    <FormControl>
-                      <FormLabel>Unit Buyback Price</FormLabel>
-                      <input
-                        className="focus:shadow-outline w-full appearance-none rounded border py-2 px-3 leading-tight text-gray-700 shadow focus:outline-none"
-                        id="UnitBuybackPrice"
-                        name="UnitBuybackPrice"
-                        type="text"
-                        placeholder="Unit Buyback Price"
-                        min="0"
-                        size={45}
-                        // value={unitBuybackPrice}
-                        onChange={(
-                          event: React.ChangeEvent<HTMLInputElement>
-                        ): void =>
-                          setUnitBuybackPrice(Number(event.target.value))
-                        }
-                        required
-                      />
-                    </FormControl>
-                  </div>
-=======
     <div className="pt-6">
       <form className="rounded bg-white px-6 py-6 inline-block">
-        <div className="space-y-5">
           <div className="mb-2 block text-lg font-bold text-gray-700">
             Create Buyback Line
           </div>
@@ -271,7 +165,6 @@
                       required
                     />
                   </FormControl>
->>>>>>> 955454b4
                 </div>
               </div>
             </div>

--- conflicted
+++ resolved
@@ -130,41 +130,6 @@
       <Head>
         <title>Buybacks</title>
       </Head>
-<<<<<<< HEAD
-      <Link className="items-end px-6" href={`/buybacks/${id}/edit`} passHref>
-        <Button
-          className="rounded border border-blue-700 bg-blue-500 py-2 px-4 text-white hover:bg-blue-700"
-          variant="contained"
-        >
-          Edit Buyback Order
-        </Button>
-      </Link>
-      <Link className="items-end px-6" href={`/buybacks/${id}/delete`} passHref>
-        <Button
-          className="rounded border border-blue-700 bg-blue-500 py-2 px-4 text-white hover:bg-blue-700"
-          variant="contained"
-        >
-          Delete Buyback Order
-        </Button>
-      </Link>
-      <Link className="items-end px-6" href={`/buybacks/${id}/add`} passHref>
-        <Button
-          className="rounded border border-blue-700 bg-blue-500 py-2 px-4 text-white hover:bg-blue-700"
-          variant="contained"
-        >
-          Add Buyback Line
-        </Button>
-      </Link>
-      <Link className="items-end px-6" href={`/buybacks/${id}/import`} passHref>
-        <Button
-          className="rounded border border-blue-700 bg-blue-500 py-2 px-4 text-white hover:bg-blue-700"
-          variant="contained"
-        >
-          Import CSV
-        </Button>
-      </Link>
-=======
->>>>>>> 3ae187a1
       <div className="space mt-3 flex h-3/4 overflow-hidden text-neutral-50">
         <h1 className="inline-block text-2xl">
           {" "}
@@ -172,7 +137,7 @@
         </h1>
       </div>
       <div className="pt-3 space flex">
-      <Link className="items-end pr-3" href={`/buybacks/${id}/add`} passHref>
+        <Link className="items-end pr-3" href={`/buybacks/${id}/add`} passHref>
           <Button
             className="rounded border border-blue-700 bg-blue-500 py-2 px-4 text-white hover:bg-blue-700"
             variant="contained"
@@ -194,6 +159,14 @@
             variant="contained"
           >
             Delete Buyback Order
+          </Button>
+        </Link>
+        <Link className="items-end px-3" href={`/buybacks/${id}/import`} passHref>
+          <Button
+            className="rounded border border-blue-700 bg-blue-500 py-2 px-4 text-white hover:bg-blue-700"
+            variant="contained"
+          >
+            Import CSV
           </Button>
         </Link>
       </div>

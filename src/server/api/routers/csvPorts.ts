import { number, z } from "zod";

import { createTRPCRouter, publicProcedure } from "../trpc";
<<<<<<< HEAD
import type { CSVBuybackInputId, CSVPurchaseInputId, CSVSaleInputId} from "../../../schema/imports.schema";
import { CSVBuybackInputSchema, CSVSaleInputIdSchema, CSVSaleInputSchema } from "../../../schema/imports.schema";
import { CSVPurchaseInputSchema, CSVPurchaseInputIdSchema , CSVBuybackInputIdSchema } from "../../../schema/imports.schema";
=======
import type {
  CSVBuybackInputId,
  CSVPurchaseInputId,
  CSVSaleInputId,
} from "../../../schema/imports.schema";
import {
  CSVBuybackInputSchema,
  CSVSaleInputIdSchema,
  CSVSaleInputSchema,
} from "../../../schema/imports.schema";
import {
  CSVPurchaseInputSchema,
  CSVPurchaseInputIdSchema,
  CSVBuybackInputIdSchema,
} from "../../../schema/imports.schema";
>>>>>>> 55fba3e2
import { prisma } from "../../db";
import type { Book } from "@prisma/client";

export const csvPortsRouter = createTRPCRouter({
  verifyImportHeaders: publicProcedure
    .input(
      z.object({
        headers: z.array(z.string()).optional(),
      })
    )
    .output(
      z.object({
        verified: z.boolean(),
        message: z.string(),
      })
    )
    // eslint-disable-next-line @typescript-eslint/require-await
    .query(async ({ input }) => {
      if (!input.headers || input.headers.length != 3) {
        return {
          verified: false,
          message: "File must have three headers",
        };
      }
      if (
        input.headers.at(0) != "isbn" ||
        input.headers.at(1) != "quantity" ||
        !input.headers.at(2)?.startsWith("unit_") ||
        !input.headers.at(2)?.endsWith("_price")
      ) {
        return {
          verified: false,
          message: "The file headers must be `isbn, quantity, unit_x_price`.",
        };
      }
      return {
        verified: true,
        message: "Verified",
      };
    }),
  verifyPurchaseCSV: publicProcedure
    .input(z.array(CSVPurchaseInputSchema).optional())
    .output(
      z.object({
        verified: z.boolean(),
        message: z.string(),
        parsedData: z.array(CSVPurchaseInputIdSchema),
      })
    )
    // eslint-disable-next-line @typescript-eslint/require-await
    .query(async ({ input }) => {
      if (!input) {
        return {
          verified: false,
          message: "No Input",
          parsedData: [],
        };
      }
      const parsedData: CSVPurchaseInputId[] = [];
      for (const entry of input) {
        const newEntry: CSVPurchaseInputId = {
          bookId: "",
          quantity: -1,
          unit_wholesale_price: -1,
        };
        // cast it to either an isbn-13 or isbn-10
        const inputIsbn = entry.isbn.replace(/\s+/g, "").replace(/-/g, "");
        const validIsbnLengths: number[] = [10, 13];
        if (!validIsbnLengths.includes(inputIsbn.length)) {
          return {
            verified: false,
            message:
              "Book with Isbn: " +
              entry.isbn +
              " is not a valid ISBN due to length",
            parsedData: [],
          };
        }
        let bookInDatabase: Book | null = null;
        if (inputIsbn.length === 10) {
          const isbn_10 = inputIsbn;
          bookInDatabase = await prisma.book.findFirst({
            where: { isbn_10 },
          });
        } else if (inputIsbn.length === 13) {
          const isbn_13 = inputIsbn;
          bookInDatabase = await prisma.book.findFirst({
            where: { isbn_13 },
          });
        }
        if (!bookInDatabase) {
          return {
            verified: false,
            message:
              "Book with Isbn: " + entry.isbn + " is not in the database",
            parsedData: [],
          };
        }
        newEntry.bookId = bookInDatabase.id;
        const quantitySplit = entry.quantity.split(".");
        if (quantitySplit.length > 1) {
          return {
            verified: false,
            message:
              "Book with Isbn: " + entry.isbn + " has a decimal quantity",
            parsedData: [],
          };
        }
        const unitPriceSplit = entry.unit_wholesale_price.split(".");
        if (unitPriceSplit.length > 1) {
          if (unitPriceSplit[1] && unitPriceSplit[1].length > 2) {
            return {
              verified: false,
              message:
                "Book with Isbn-13: " +
                entry.isbn +
                " has a a price with more than 3 decimal places",
              parsedData: [],
            };
          }
        }
        newEntry.quantity = parseInt(entry.quantity);
        newEntry.unit_wholesale_price = parseFloat(entry.unit_wholesale_price);
        if (
          newEntry.bookId == "" ||
          newEntry.quantity == -1 ||
          newEntry.unit_wholesale_price == -1
        ) {
          return {
            verified: false,
            message: "Data not filled on line with book ISBN-13: " + entry.isbn,
            parsedData: [],
          };
        }
        parsedData.push(newEntry);
      }
      return {
        verified: true,
        message: "Data Successfully Parsed",
        parsedData: parsedData,
      };
    }),
  verifySaleCSV: publicProcedure
    .input(z.array(CSVSaleInputSchema).optional())
    .output(
      z.object({
        verified: z.boolean(),
        message: z.string(),
        parsedData: z.array(CSVSaleInputIdSchema),
      })
    )
    // eslint-disable-next-line @typescript-eslint/require-await
    .query(async ({ input }) => {
      if (!input) {
        return {
          verified: false,
          message: "No Input",
          parsedData: [],
        };
      }
      const parsedData: CSVSaleInputId[] = [];
      for (const entry of input) {
        const newEntry: CSVSaleInputId = {
          bookId: "",
          quantity: -1,
          unit_retail_price: -1,
        };
        // cast it to either an isbn-13 or isbn-10
        const inputIsbn = entry.isbn.replace(/\s+/g, "").replace(/-/g, "");
        const validIsbnLengths: number[] = [10, 13];
        if (!validIsbnLengths.includes(inputIsbn.length)) {
          return {
            verified: false,
            message:
              "Book with Isbn: " +
              entry.isbn +
              " is not a valid ISBN due to length",
            parsedData: [],
          };
        }
        let bookInDatabase: Book | null = null;
        if (inputIsbn.length === 10) {
          const isbn_10 = inputIsbn;
          bookInDatabase = await prisma.book.findFirst({
            where: { isbn_10 },
          });
        } else if (inputIsbn.length === 13) {
          const isbn_13 = inputIsbn;
          bookInDatabase = await prisma.book.findFirst({
            where: { isbn_13 },
          });
        }
        if (!bookInDatabase) {
          return {
            verified: false,
            message:
              "Book with Isbn: " + entry.isbn + " is not in the database",
            parsedData: [],
          };
        }
        newEntry.bookId = bookInDatabase.id;
        const quantitySplit = entry.quantity.split(".");
        if (quantitySplit.length > 1) {
          return {
            verified: false,
            message:
              "Book with Isbn: " + entry.isbn + " has a decimal quantity",
            parsedData: [],
          };
        }
        const unitPriceSplit = entry.unit_retail_price.split(".");
        if (unitPriceSplit.length > 1) {
          if (unitPriceSplit[1] && unitPriceSplit[1].length > 2) {
            return {
              verified: false,
              message:
                "Book with Isbn-13: " +
                entry.isbn +
                " has a a price with more than 3 decimal places",
              parsedData: [],
            };
          }
        }
        newEntry.quantity = parseInt(entry.quantity);
        newEntry.unit_retail_price = parseFloat(entry.unit_retail_price);
        if (bookInDatabase.inventoryCount < newEntry.quantity) {
          return {
            verified: false,
            message:
              "Book " +
              entry.isbn +
              " has quantity " +
              newEntry.quantity.toString() +
              " when the inventory count is only " +
              bookInDatabase.inventoryCount.toString(),
            parsedData: [],
          };
        }
        if (
          newEntry.bookId == "" ||
          newEntry.quantity == -1 ||
          newEntry.unit_retail_price == -1
        ) {
          return {
            verified: false,
            message: "Data not filled on line with book ISBN-13: " + entry.isbn,
            parsedData: [],
          };
        }
        parsedData.push(newEntry);
      }
      return {
        verified: true,
        message: "Data Successfully Parsed",
        parsedData: parsedData,
      };
    }),
  verifyBuybackCSV: publicProcedure
    .input(z.array(CSVBuybackInputSchema).optional())
    .output(
      z.object({
        verified: z.boolean(),
        message: z.string(),
        parsedData: z.array(CSVBuybackInputIdSchema),
      })
    )
    // eslint-disable-next-line @typescript-eslint/require-await
    .query(async ({ input }) => {
      if (!input) {
        return {
          verified: false,
          message: "No Input",
          parsedData: [],
        };
      }
      const parsedData: CSVBuybackInputId[] = [];
      for (const entry of input) {
        const newEntry: CSVBuybackInputId = {
          bookId: "",
          quantity: -1,
          unit_buyback_price: -1,
        };
        // cast it to either an isbn-13 or isbn-10
        const inputIsbn = entry.isbn.replace(/\s+/g, "").replace(/-/g, "");
        const validIsbnLengths: number[] = [10, 13];
        if (!validIsbnLengths.includes(inputIsbn.length)) {
          return {
            verified: false,
            message:
              "Book with Isbn: " +
              entry.isbn +
              " is not a valid ISBN due to length",
            parsedData: [],
          };
        }
        let bookInDatabase: Book | null = null;
        if (inputIsbn.length === 10) {
          const isbn_10 = inputIsbn;
          bookInDatabase = await prisma.book.findFirst({
            where: { isbn_10 },
          });
        } else if (inputIsbn.length === 13) {
          const isbn_13 = inputIsbn;
          bookInDatabase = await prisma.book.findFirst({
            where: { isbn_13 },
          });
        }
        if (!bookInDatabase) {
          return {
            verified: false,
            message:
              "Book with Isbn: " + entry.isbn + " is not in the database",
            parsedData: [],
          };
        }
        newEntry.bookId = bookInDatabase.id;
        const quantitySplit = entry.quantity.split(".");
        if (quantitySplit.length > 1) {
          return {
            verified: false,
            message:
              "Book with Isbn: " + entry.isbn + " has a decimal quantity",
            parsedData: [],
          };
        }
        const unitPriceSplit = entry.unit_buyback_price.split(".");
        if (unitPriceSplit.length > 1) {
          if (unitPriceSplit[1] && unitPriceSplit[1].length > 2) {
            return {
              verified: false,
              message:
                "Book with Isbn-13: " +
                entry.isbn +
                " has a a price with more than 3 decimal places",
              parsedData: [],
            };
          }
        }
        newEntry.quantity = parseInt(entry.quantity);
        newEntry.unit_buyback_price = parseFloat(entry.unit_buyback_price);
        if (bookInDatabase.inventoryCount < newEntry.quantity) {
          return {
            verified: false,
            message:
              "Book " +
              entry.isbn +
              " has quantity " +
              newEntry.quantity.toString() +
              " when the inventory count is only " +
              bookInDatabase.inventoryCount.toString(),
            parsedData: [],
          };
        }
        if (
          newEntry.bookId == "" ||
          newEntry.quantity == -1 ||
          newEntry.unit_buyback_price == -1
        ) {
          return {
            verified: false,
            message: "Data not filled on line with book ISBN-13: " + entry.isbn,
            parsedData: [],
          };
        }
        parsedData.push(newEntry);
      }
      return {
        verified: true,
        message: "Data Successfully Parsed",
        parsedData: parsedData,
      };
    }),
  addPurchaseImport: publicProcedure
    .input(
      z.object({
        data: z.array(CSVPurchaseInputIdSchema).optional(),
        purchaseOrderId: z.string(),
      })
    )
    .output(
      z.object({
        completed: z.boolean(),
        message: z.string(),
      })
    )
    .mutation(async ({ input }) => {
      let addedLines = 0;
      if (!input.data) {
        return {
          completed: false,
          message: "No Input",
        };
      }
      console.log("It has input");
      for (const entry of input.data) {
        const purchaseLine = await prisma.purchaseLine.create({
          data: {
            book: {
              connect: {
                id: entry.bookId,
              },
            },
            quantity: entry.quantity,
            unitWholesalePrice: entry.unit_wholesale_price,
            purchaseOrder: {
              connect: {
                id: input.purchaseOrderId,
              },
            },
            display: true,
          },
        });
        await prisma.book.update({
          where: { id: entry.bookId },
          data: {
            inventoryCount: {
              increment: entry.quantity,
            },
          },
        });
        addedLines++;
      }
      console.log("Got to end of for-loop");
      return {
        completed: true,
        message:
          "Successfully added " +
          addedLines.toString() +
          " Purchase Order Lines",
      };
    }),
  addSaleImport: publicProcedure
    .input(
      z.object({
        data: z.array(CSVSaleInputIdSchema).optional(),
        salesOrderId: z.string(),
      })
    )
    .output(
      z.object({
        completed: z.boolean(),
        message: z.string(),
      })
    )
    .mutation(async ({ input }) => {
      let addedLines = 0;
      if (!input.data) {
        return {
          completed: false,
          message: "No Input",
        };
      }
      console.log("It has input");
      for (const entry of input.data) {
        const salesLine = await prisma.salesLine.create({
          data: {
            book: {
              connect: {
                id: entry.bookId,
              },
            },
            quantity: entry.quantity,
            unitWholesalePrice: entry.unit_retail_price,
            salesReconciliation: {
              connect: {
                id: input.salesOrderId,
              },
            },
            display: true,
          },
        });
        await prisma.book.update({
          where: { id: entry.bookId },
          data: {
            inventoryCount: {
              decrement: entry.quantity,
            },
          },
        });
        addedLines++;
      }
      console.log("Got to end of for-loop");
      return {
        completed: true,
        message:
          "Successfully added " + addedLines.toString() + " Sales Order Lines",
      };
    }),
  addBuybackImport: publicProcedure
    .input(
      z.object({
        data: z.array(CSVBuybackInputIdSchema).optional(),
        buybackOrderId: z.string(),
      })
    )
    .output(
      z.object({
        completed: z.boolean(),
        message: z.string(),
      })
    )
    .mutation(async ({ input }) => {
      let addedLines = 0;
      if (!input.data) {
        return {
          completed: false,
          message: "No Input",
        };
      }
      console.log("It has input");
      for (const entry of input.data) {
        const buybackLine = await prisma.buybackLine.create({
          data: {
            book: {
              connect: {
                id: entry.bookId,
              },
            },
            quantity: entry.quantity,
            unitBuybackPrice: entry.unit_buyback_price,
            buybackOrder: {
              connect: {
                id: input.buybackOrderId,
              },
            },
            display: true,
          },
        });
        await prisma.book.update({
          where: { id: entry.bookId },
          data: {
            inventoryCount: {
              decrement: entry.quantity,
            },
          },
        });
        addedLines++;
      }
      console.log("Got to end of for-loop");
      return {
        completed: true,
        message:
          "Successfully added " +
          addedLines.toString() +
          " Buyback Order Lines",
      };
    }),
});<|MERGE_RESOLUTION|>--- conflicted
+++ resolved
@@ -1,11 +1,6 @@
 import { number, z } from "zod";
 
 import { createTRPCRouter, publicProcedure } from "../trpc";
-<<<<<<< HEAD
-import type { CSVBuybackInputId, CSVPurchaseInputId, CSVSaleInputId} from "../../../schema/imports.schema";
-import { CSVBuybackInputSchema, CSVSaleInputIdSchema, CSVSaleInputSchema } from "../../../schema/imports.schema";
-import { CSVPurchaseInputSchema, CSVPurchaseInputIdSchema , CSVBuybackInputIdSchema } from "../../../schema/imports.schema";
-=======
 import type {
   CSVBuybackInputId,
   CSVPurchaseInputId,
@@ -21,7 +16,6 @@
   CSVPurchaseInputIdSchema,
   CSVBuybackInputIdSchema,
 } from "../../../schema/imports.schema";
->>>>>>> 55fba3e2
 import { prisma } from "../../db";
 import type { Book } from "@prisma/client";
 

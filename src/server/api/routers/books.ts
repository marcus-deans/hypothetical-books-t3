import { z } from "zod";

import { createTRPCRouter, publicProcedure } from "../trpc";
import { prisma } from "../../db";
import { TRPCError } from "@trpc/server";
<<<<<<< HEAD
import type { bookDetail} from "../../../schema/books.schema";
import { bookDetailSchema } from "../../../schema/books.schema";
=======
import { env } from "../../../env/server.mjs";
>>>>>>> 55fba3e2

export const booksRouter = createTRPCRouter({
  getAll: publicProcedure
    .input(
      z.object({
        limit: z.number().min(1).max(100).nullish(),
        cursor: z.string().nullish(),
      })
    )
    .query(async ({ input }) => {
      /**
       * For pagination docs you can have a look here
       * @see https://trpc.io/docs/useInfiniteQuery
       * @see https://www.prisma.io/docs/concepts/components/prisma-client/pagination
       */
      const limit = input.limit ?? 50;
      const { cursor } = input;

      const items = await prisma.book.findMany({
        // get an extra item at the end which we'll use as next cursor
        take: limit + 1,
        where: { display: true },
        cursor: cursor
          ? {
              id: cursor,
            }
          : undefined,
        orderBy: {
          title: "desc",
        },
      });
      let nextCursor: typeof cursor | undefined = undefined;
      if (items.length > limit) {
        // Remove the last item and use it as next cursor
        // eslint-disable-next-line @typescript-eslint/no-non-null-assertion
        const nextItem = items.pop()!;
        nextCursor = nextItem.id;
      }

      return {
        items: items.reverse(),
        nextCursor,
      };
    }),

  getAllWithAuthorsAndGenre: publicProcedure
    .input(
      z.object({
        limit: z.number().min(1).max(100).nullish(),
        cursor: z.string().nullish(),
      })
    )
    .query(async ({ input }) => {
      /**
       * For pagination docs you can have a look here
       * @see https://trpc.io/docs/useInfiniteQuery
       * @see https://www.prisma.io/docs/concepts/components/prisma-client/pagination
       */
      const limit = input.limit ?? 50;
      const { cursor } = input;

      const items = await prisma.book.findMany({
        // get an extra item at the end which we'll use as next cursor
        take: limit + 1,
        where: { display: true },
        include: {
          authors: {
            select: {
              name: true,
            },
          },
          genre: {
            select: {
              name: true,
            },
          },
        },
        cursor: cursor
          ? {
              id: cursor,
            }
          : undefined,
        orderBy: {
          title: "asc",
        },
      });
      let nextCursor: typeof cursor | undefined = undefined;
      if (items.length > limit) {
        // Remove the last item and use it as next cursor
        // eslint-disable-next-line @typescript-eslint/no-non-null-assertion
        const nextItem = items.pop()!;
        nextCursor = nextItem.id;
      }

      return {
        items: items.reverse(),
        nextCursor,
      };
    }),

  getAllWithDetails: publicProcedure
    .input(
      z.object({
        limit: z.number().min(1).max(100).nullish(),
        cursor: z.string().nullish(),
      })
    )
    .query(async ({ input }) => {
      /**
       * For pagination docs you can have a look here
       * @see https://trpc.io/docs/useInfiniteQuery
       * @see https://www.prisma.io/docs/concepts/components/prisma-client/pagination
       */
      const limit = input.limit ?? 50;
      const { cursor } = input;

      const items = await prisma.book.findMany({
        // get an extra item at the end which we'll use as next cursor
        take: limit + 1,
        where: { display: true },
        include: {
          authors: true,
          genre: true,
          purchaseLines: true,
          salesLines: {
            include: {
              salesReconciliation: {
                select: {
                  date: true,
                },
              },
            },
          },
          buybackLines: true,
          costMostRecentVendor: {
            include: {
              vendor: true,
              purchaseLine: {
                select: {
                  unitWholesalePrice: true,
                },
              },
            },
          },
        },
        cursor: cursor
          ? {
              id: cursor,
            }
          : undefined,
        orderBy: {
          title: "desc",
        },
      });
      let nextCursor: typeof cursor | undefined = undefined;
      if (items.length > limit) {
        // Remove the last item and use it as next cursor
        // eslint-disable-next-line @typescript-eslint/no-non-null-assertion
        const nextItem = items.pop()!;
        nextCursor = nextItem.id;
      }

      return {
        items: items.reverse(),
        nextCursor,
      };
    }),
  getManyFromIsbn13WithDetails: publicProcedure
    .input(
      z.object({
        books: z.array(z.string()).optional(),
      })
    )
    .output(
      z.array(bookDetailSchema),
    )
    .query(async ({ input }) => {
      
      if(input.books === undefined){
        return [];
      }
      const bookList: bookDetail[] = [];
      for (const entry of input.books){
        const isbn_13 = entry;
        const book = await prisma.book.findFirst({
          where: { isbn_13 } ,
          include: {
            authors: true,
            genre: true,
          },
        })
        const authorObject = book?.authors;
        const authorList : string[] = [];
        authorObject?.forEach(function (author){
          authorList.push(author.name);
        })
        const bookTyped: bookDetail = {
          title: book?.title,
          authors: authorList,
          isbn_13: book?.isbn_13,
          isbn_10: book?.isbn_10,
          publisher: book?.publisher,
          publication_year: book?.publicationYear,
          page_count: book?.pageCount,
          height: book?.height,
          width: book?.width,
          thickness: book?.thickness,
          retail_price: book?.retailPrice,
          genre: book?.genre.name,
          inventory_count: book?.inventoryCount,
        }
        bookList.push(bookTyped);
      }
      return bookList;

    }),

  getById: publicProcedure
    .input(z.object({ id: z.string() }))
    .query(async ({ input }) => {
      const { id } = input;
      const book = await prisma.book.findUnique({
        where: { id },
      });
      if (!book || !book.display) {
        throw new TRPCError({
          code: "NOT_FOUND",
          message: `No book with id '${id}'`,
        });
      }
      return book;
    }),

  getByIdWithAuthorAndGenre: publicProcedure
    .input(z.object({ id: z.string() }))
    .query(async ({ input }) => {
      const { id } = input;
      const book = await prisma.book.findUnique({
        where: { id },
        include: {
          authors: {
            select: {
              name: true,
            },
          },
          genre: {
            select: {
              name: true,
            },
          },
        },
      });
      if (!book || !book.display) {
        throw new TRPCError({
          code: "NOT_FOUND",
          message: `No book with id '${id}'`,
        });
      }
      return book;
    }),

  getByIdWithAllDetails: publicProcedure
    .input(z.object({ id: z.string() }))
    .query(async ({ input }) => {
      const { id } = input;
      const book = await prisma.book.findUnique({
        where: { id },
        include: {
          authors: true,
          genre: true,
          purchaseLines: {
            include: {
              purchaseOrder: {
                include: {
                  vendor: {
                    select: {
                      name: true,
                    },
                  },
                },
              },
            },
          },
          salesLines: {
            include: {
              salesReconciliation: true,
            },
          },
          buybackLines: {
            include: {
              buybackOrder: {
                include: {
                  vendor: {
                    select: {
                      name: true,
                    },
                  },
                },
              },
            },
          },
          costMostRecentVendor: {
            include: {
              vendor: true,
              purchaseLine: {
                select: {
                  unitWholesalePrice: true,
                },
              },
            },
          },
        },
      });
      if (!book || !book.display) {
        throw new TRPCError({
          code: "NOT_FOUND",
          message: `No book with id '${id}'`,
        });
      }
      return book;
    }),

  /**
   *  id                String @id @default(cuid())
   *  title            String
   *  authors          Author[]
   *  isbn_13          String
   *  isbn_10          String?
   *  publisher        String
   *  publicationYear  Int
   *  pageCount          Int
   *  width            Float
   *  height            Float
   *  thickness        Float
   *  retailPrice      Float
   *  genre            Genre @relation(fields: [genreId], references: [lineId])
   *  genreId          String // relation String field
   *  purchaseLines      PurchaseLine[]
   *  saleReconciliationLines SaleLine[]
   *  //to Be determined
   *  inventoryCount    Int
   */

  edit: publicProcedure
    .input(
      z.object({
        id: z.string(),
        retailPrice: z.number().gte(0),
        genreId: z.string(),
        pageCount: z.number().gt(0),
        width: z.number().gt(0),
        height: z.number().gt(0),
        thickness: z.number().gt(0),
      })
    )

    .mutation(async ({ input }) => {
      const book = await prisma.book.update({
        where: { id: input.id },
        data: {
          retailPrice: input.retailPrice,
          genreId: input.genreId,
          pageCount: input.pageCount,
          width: input.width,
          height: input.height,
          thickness: input.thickness,
          imgUrl: `https://${env.AWS_S3_BUCKET}.s3.amazonaws.com/images/${input.id}`,
        },
      });

      return book;
    }),

  add: publicProcedure
    .input(
      z.object({
        title: z.string(),
        authors: z.string().array(),
        isbn_13: z.string().length(13),
        isbn_10: z.string().length(10).nullish(),
        publisher: z.string(),
        publicationYear: z.number().int(),
        pageCount: z.number().int(),
        width: z.number().gte(0),
        height: z.number().gte(0),
        thickness: z.number().gte(0),
        retailPrice: z.number().gte(0),
        genreName: z.string(),
        imgUrl: z.string().url(),
        purchaseLines: z.string().array(),
        salesLines: z.string().array(),
        inventoryCount: z.number().int(),
      })
    )

    //   model Author {
    //   id 				String @id @default(cuid())
    //   name 			String
    //   books 		Book[]

    .mutation(async ({ input }) => {
      // let authorData: { name: string }[];
      // input.authors.forEach((authorName) =>
      //   authorData.push({ name: authorName })
      // );

      const existingGenre = await prisma.genre.findFirst({
        where: {
          name: input.genreName,
        },
      });

      let createdGenre = null;
      if (!existingGenre) {
        createdGenre = await prisma.genre.create({
          data: {
            name: input.genreName,
          },
        });
      }

      const genreId = existingGenre?.id ?? createdGenre?.id;
      if (!genreId)
        throw new TRPCError({
          code: "PRECONDITION_FAILED",
          message: `No genre found`,
        });

      const book = await prisma.book.create({
        data: {
          title: input.title,
          authors: {
            create: [],
          },
          isbn_13: input.isbn_13,
          isbn_10: input.isbn_10,
          publisher: input.publisher,
          publicationYear: input.publicationYear,
          pageCount: input.pageCount,
          width: input.width,
          height: input.height,
          thickness: input.thickness,
          retailPrice: input.retailPrice,
          genreId: genreId,
          imgUrl: input.imgUrl,
          purchaseLines: {
            create: [],
          },
          salesLines: {
            create: [],
          },
          inventoryCount: input.inventoryCount,
          display: true,
        },
      });

      for (const author of input.authors) {
        const ifAuthorExists = await prisma.author.findFirst({
          where: { name: author },
        });

        await prisma.book.update({
          where: { id: book.id },
          data: {
            authors: {
              connectOrCreate: {
                where: {
                  id: ifAuthorExists?.id ?? "",
                },
                create: {
                  name: author,
                },
              },
            },
          },
        });
      }

      return book;
    }),

  delete: publicProcedure
    .input(z.object({ id: z.string() }))
    .mutation(async ({ input }) => {
      const { id } = input;

      const currentBook = await prisma.book.findUnique({
        where: { id },
      });

      if (currentBook?.inventoryCount ?? 1 > 0) {
        throw new TRPCError({
          code: "PRECONDITION_FAILED",
          message: `Book with id '${id}' has inventory greater than 0`,
        });
      }

      const book = await prisma.book.update({
        where: { id },
        data: {
          display: false,
        },
      });
      if (!book) {
        throw new TRPCError({
          code: "NOT_FOUND",
          message: `No book to delete with id '${id}'`,
        });
      }
      return book;
    }),
});<|MERGE_RESOLUTION|>--- conflicted
+++ resolved
@@ -3,12 +3,9 @@
 import { createTRPCRouter, publicProcedure } from "../trpc";
 import { prisma } from "../../db";
 import { TRPCError } from "@trpc/server";
-<<<<<<< HEAD
 import type { bookDetail} from "../../../schema/books.schema";
 import { bookDetailSchema } from "../../../schema/books.schema";
-=======
 import { env } from "../../../env/server.mjs";
->>>>>>> 55fba3e2
 
 export const booksRouter = createTRPCRouter({
   getAll: publicProcedure
